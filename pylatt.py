'''
Lattice code in python 2016-12-06

THE SOFTWARE IS PROVIDED "AS IS", WITHOUT WARRANTY OF ANY KIND, EXPRESS OR
IMPLIED, INCLUDING BUT NOT LIMITED TO THE WARRANTIES OF MERCHANTABILITY,
FITNESS FOR A PARTICULAR PURPOSE, TITLE AND NON-INFRINGEMENT. IN NO EVENT
SHALL THE COPYRIGHT HOLDERS OR ANYONE DISTRIBUTING THE SOFTWARE BE LIABLE
FOR ANY DAMAGES OR OTHER LIABILITY, WHETHER IN CONTRACT, TORT OR
OTHERWISE, ARISING FROM, OUT OF OR IN CONNECTION WITH THE SOFTWARE OR THE
USE OR OTHER DEALINGS IN THE SOFTWARE.
<<<<<<< HEAD
=======

add here
>>>>>>> 2fae47cf
'''

__version__ = 2.0
__author__ = 'Yongjun Li, mpyliyj@gmail.com or mpyliyj@hotmail.com'

import time,copy,string,sys,warnings
import numpy as np
import matplotlib.pylab as plt
import scipy.optimize as opt
from scipy.optimize import fmin,fmin_cg,fmin_powell
from scipy.linalg import logm
from matplotlib.cbook import flatten
import matplotlib.patches as mpatches
from matplotlib.collections import PatchCollection
import mvp

np.seterr(all='ignore')

# --- global parameter: speed of light and twopi
csp = 299792458.
twopi = 2*np.pi


class drif(object):
    '''
    class: drif - define a drift space with given name and length
    usage: D01 = drif(name='D01',L=1.0,nkick=0,Dx=0,Dy=0,Dphi=0,tag=[])

    Parameter list:
    name:         element name
    L:            length
    Dx, Dy, Dphi: misalignment in meter, radian
    tm:           transport matrix 6x6
    tx,ty:        twiss matrics 3x3 for x and y plane
    nkick:        number of kicks, reserved for inherited classes
    tag:          tag list for searching
    '''
    def __init__(self,name='D01',L=1.0,nkick=0,Dx=0,Dy=0,Dphi=0,tag=[]):
        self.name = str(name)
        self._L = float(L)
        self._Dx = float(Dx)
        self._Dy = float(Dy)
        self._Dphi = float(Dphi)
        self._nkick = int(nkick)
        self.tag = tag
        self._update()

    def __repr__(self):
        return '%s: %s, L=%g'%(self.name,self.__class__.__name__,self.L)

    @property
    def L(self):
        return self._L

    @L.setter
    def L(self,value):
        try:
            self._L = float(value)
            self._update()
        except:
            raise RuntimeError('L must be float (or convertible)')

    @property
    def Dx(self):
        return self._Dx

    @Dx.setter
    def Dx(self,value):
        try:
            self._Dx = float(value)
        except:
            raise RuntimeError('Dx must be float (or convertible)')

    @property
    def Dy(self):
        return self._Dy

    @Dy.setter
    def Dy(self,value):
        try:
            self._Dy = float(value)
        except:
            raise RuntimeError('Dy must be float (or convertible)')
 
    @property
    def Dphi(self):
        return self._Dphi

    @Dphi.setter
    def Dphi(self,value):
        try:
            self._Dphi = float(value)
        except:
            raise RuntimeError('Dphi must be float (or convertible)')

    @property
    def nkick(self):
        return self._nkick

    @nkick.setter
    def nkick(self,value):
        try:
            self._nkick = int(value)
            self._update()
        except:
            raise RuntimeError('nkick must be int (or convertible)')

    @property
    def tm(self):
        return self._tm

    @property
    def tx(self):
        return self._tx

    @property
    def ty(self):
        return self._ty

    def _update(self):
        '''
        update matrices and check magnet length using latest parametes
        '''
        self._chklength()
        self._transmatrix()
        self._twissmatrix()

    def _transmatrix(self):
        '''
        calculate linear transport matrix
        '''
        self._tm = np.eye(6)
        self._tm[0,1] = self.L
        self._tm[2,3] = self.L

    def _twissmatrix(self):
        '''
        from transport matrix to calculate two twiss matrices
        '''
        self._tx = trans2twiss(self.tm[0:2,0:2])
        self._ty = trans2twiss(self.tm[2:4,2:4])

    def _chklength(self):
        '''
        check element length, print a warnning if negative length
        '''
        if self.L < 0.:
            print('warning: %s has a negative length, L = %g'%(self.name,self.L))

    def sympass4(self,x0):
        '''
        implement 4-th order symplectic pass with initial condition
        x0: the initial coordinates in phase space for m particles 
        '''
        try:
            x = np.array(x0,dtype=float).reshape(6,-1)
        except:
            print('initial condition format must be 6xn or convertible')
        if self.L != 0:
            x = self.tm.dot(x)
            x[4] += (np.sqrt(1.+np.square(x[1])+np.square(x[3]))-1.)*self.L
        return x

class quad(drif):
    '''
    class: quad - define a quadrupole with given length and K1
    usage: Q01 = quad(name='Q01',L=0.5,K1=0.5)

    Parameter list:
    name:         element name
    L:            length
    K1:           normalized K1 as the MAD convention
    Dx, Dy, Dphi: misalignment in meter, radian
    tm:           transport matrix 6x6
    tx,ty:        twiss matrics 3x3 for x and y plane
    nkick:        number of kicks
    tag:          tag list for searching
    '''
    def __init__(self,name='Q01',L=0.25,K1=1,nkick=4,Dx=0,Dy=0,Dphi=0,tag=[]):
        self.name = str(name)
        self._L = float(L)
        self._K1 = float(K1)
        self._nkick = int(nkick)
        self._Dx = float(Dx)
        self._Dy = float(Dy)
        self._Dphi = float(Dphi)
        self.tag = tag
        self._update()

    def __repr__(self):
        return '%s: %s, L=%g, K1=%g'%(
            self.name,self.__class__.__name__,self.L,self.K1)

    @property
    def K1(self):
        return self._K1

    @K1.setter
    def K1(self,value):
        try:
            self._K1 = float(value)
            self._update()
        except:
            raise RuntimeError('K1 must be float (or convertible)')

    def _transmatrix(self):
        self._tm = np.eye(6)
        if self.K1 > 0:
            k = np.sqrt(self.K1)
            p = k*self.L
            self._tm[0:2,0:2] = np.array([[np.cos(p),np.sin(p)/k],
                                          [-k*np.sin(p),np.cos(p)]])
            self._tm[2:4,2:4] = np.array([[np.cosh(p),np.sinh(p)/k],
                                          [k*np.sinh(p),np.cosh(p)]])
        elif self.K1 < 0:
            k = np.sqrt(-self.K1)
            p = k*self.L
            self._tm[0:2,0:2] = np.array([[np.cosh(p),np.sinh(p)/k],
                                          [k*np.sinh(p),np.cosh(p)]])
            self._tm[2:4,2:4] = np.array([[np.cos(p),np.sin(p)/k],
                                          [-k*np.sin(p),np.cos(p)]])
        else:
            super(quad,self)._transmatrix()

        if self.Dphi != 0.:
            r1 = rotmat(-self.Dphi)
            r0 = rotmat(self.Dphi)
            self._tm = r1.dot(self.tm).dot(r0)

    def _update(self):
        '''
        update transport (tm) and Twiss (tx,ty) matrices with current
        element parameters, settings for 4th order symplectic pass
        '''
        super(quad,self)._update()
        self._setSympass()

    def _setSympass(self):
        '''
        set symplectic pass
        '''
        if self.K1==0 or self.L==0:
            attrlist = ["_dL","_Ma","_Mb","_K1Lg","_K1Ld"]
            for al in attrlist:
                if hasattr(self,al): delattr(self, al)
            return
        a =  0.675603595979828664
        b = -0.175603595979828664
        g =  1.351207191959657328
        d = -1.702414383919314656
        self._dL = self.L/self.nkick
        self._Ma = np.eye(6)
        self._Ma[0,1] = a*self._dL
        self._Ma[2,3] = self._Ma[0,1]
        self._Mb = np.eye(6)
        self._Mb[0,1] = b*self._dL
        self._Mb[2,3] = self._Mb[0,1]
        self._K1Lg = g*self.K1*self._dL
        self._K1Ld = d*self.K1*self._dL

    def sympass4(self,x0):
        '''
        implement 4th order symplectic tracking with given initial conditions
        '''
        if self.K1==0 or self.L==0:
            return super(quad,self).sympass4(x0)
        else:
            x = np.array(x0,dtype=float).reshape(6,-1)
            if self.Dx != 0:
                x[0] -= self.Dx
            if self.Dy != 0:
                x[2] -= self.Dy
            if self.Dphi != 0:
                x = rotmat(self.Dphi).dot(x)
            S = 0.
            for i in range(self.nkick):
                x1p,y1p = x[1],x[3]
                x =  self._Ma.dot(x)
                x[1] -= self._K1Lg*x[0]/(1.+x[5])
                x[3] += self._K1Lg*x[2]/(1.+x[5])
                x =  self._Mb.dot(x)
                x[1] -= self._K1Ld*x[0]/(1.+x[5])
                x[3] += self._K1Ld*x[2]/(1.+x[5])
                x =  self._Mb.dot(x)
                x[1] -= self._K1Lg*x[0]/(1.+x[5])
                x[3] += self._K1Lg*x[2]/(1.+x[5])
                x =  self._Ma.dot(x)
                x2p,y2p = x[1],x[3]
                xp,yp = (x1p+x2p)/2,(y1p+y2p)/2
                # --- average slope at entrance and exit
                S += np.sqrt(1.+np.square(xp)+np.square(yp))*self._dL
            if self.Dphi != 0:
                x = rotmat(-self.Dphi).dot(x)
            if self.Dy != 0:
                x[2] += self.Dy
            if self.Dx != 0:
                x[0] += self.Dx
            x[4] += S-self.L
            return x


class matx(drif):
    '''
    class matx: define a linear element with its given 6x6 matrix
    usage: M01 = matx(name='M01',tm=np.eye(6),Dx=0,Dy=0,Dphi=0,tag=[])

    Parameter list:
    name:         element name
    L:            length
    K1:           normalized K1 as the MAD convention
    Dx, Dy, Dphi: misalignment in meter, radian
    tm:           transport matrix 6x6
    tx,ty:        twiss matrics 3x3 for x and y plane
    tag:          tag list for searching
    '''
    def __init__(self,name='MAT01',L=0,tm=np.eye(6),Dx=0,Dy=0,Dphi=0,tag=[]):
        self.name = str(name)
        self._L = float(L)
        self._tm = np.array(tm).reshape(6,6)
        self._Dx = float(Dx)
        self._Dy = float(Dy)
        self._Dphi = float(Dphi)
        self.tag = tag
        self._update()

    @property
    def tm(self):
        return self._tm

    @tm.setter
    def tm(self,value):
        try:
            self._tm = np.array(value).reshape(6,6) 
            self._update()
        except:
            raise RuntimeError('tm must be 6x6 float (or convertible)')

    def _transmatrix(self):
        '''
        if the given matrix is not symplectic, print warning
        '''
        if abs(np.linalg.det(self.tm)-1.) > 1.e-6:
            print('warning: %s\'s linear matrix is not symplectic'%self.name)
        if self.Dphi != 0.:
            r1 = rotmat(-self.Dphi)
            r0 = rotmat(self.Dphi)
            self._tm = r1.dot(self.tm).dot(r0)

    def sympass4(self,x0):
        '''
        path-length calculation is using the average of slopes at both
        entrance and exit, which might not be so accurate
        '''
        #try:
        x = np.array(x0,dtype=float).reshape(6,-1)
        #except:
        #    print('initial condition format must be 6xn or convertible')
        x1p,y1p = x[1],x[3]
        x = np.dot(self.tm,x)
        x2p,y2p = x[1],x[3]
        xp,yp = (x1p+x2p)/2,(y1p+y2p)/2
        x[4] += (np.sqrt(1.+np.square(xp)+np.square(yp))-1.)*self.L
        return x


class moni(drif):
    '''
    class moni: define monitor (BPM) with a default length 0
    usage: BPM01 = moni(name='BPM01',L=0,Dx=0,Dy=0,Dphi=0,tag=[])

    Parameter list:
    name:         element name
    L:            length
    Dx, Dy, Dphi: misalignment in meter, radian
    tm:           transport matrix 6x6
    tx,ty:        twiss matrics 3x3 for x and y plane
    tag:          tag list for searching
    '''
    def __init__(self,name='BPM01',L=0,Dx=0,Dy=0,Dphi=0,tag=[]):
        self.name = str(name)
        self._L = float(L)
        self._Dx = float(Dx)
        self._Dy = float(Dy)
        self._Dphi = float(Dphi)
        self._update()


class rfca(drif):
    '''
    class rfca: define RF cavity with given parameters
    usage: RFC01 = rfca(name='RFC01',voltage=2e6,freq=0.5e9,L=0)

    Parameter list:
    name:         element name
    L:            length
    Dx, Dy, Dphi: misalignment in meter, radian
    tm:           transport matrix 6x6
    tx,ty:        twiss matrics 3x3 for x and y plane
    tag:          tag list for searching
    voltage:      RF cavity voltage in V
    freq:         RF cavity frequency in Hz
    phase:        RF acclerator phase in degree
    '''
    def __init__(self,name='RFC01',L=0,voltage=2e6,
                 freq=0.5e9,phase=0,Dx=0,Dy=0,Dphi=0,tag=[]):
        self.name = str(name)
        self._L = float(L)
        self._Dx = float(Dx)
        self._Dy = float(Dy)
        self._Dphi = float(Dphi)
        self._voltage = float(voltage)
        self._freq = float(freq)
        self._phase = float(phase)
        self.tag = []
        self._update()

    @property
    def voltage(self):
        return self._voltage

    @voltage.setter
    def voltage(self,value):
        try:
            self._voltage = float(value)
            self.update()
        except:
            raise RuntimeError('voltage must be float (or convertible)')

    @property
    def freq(self):
        return self._freq

    @freq.setter
    def freq(self,value):
        try:
            self._freq = float(value)
            self.update()
        except:
            raise RuntimeError('freq must be float (or convertible)')

    @property
    def phase(self):
        return self._phase

    @phase.setter
    def phase(self,value):
        try:
            self._phase = float(value)
            self.update()
        except:
            raise RuntimeError('phase must be float (or convertible)')


class kick(drif):
    '''
    class kick: define a kick
    usage: K01 = kick(name='K01',L=0,hkick=0,vkick=0,nkick=1,Dx=0,Dy=0,Dphi=0,tag=[])

    Parameter list:
    name:         element name
    L:            length
    hkick:        horizontal kick, radian
    vkick:        vertical kick, radian
    Dx, Dy, Dphi: misalignment in meter, radian
    tm:           transport matrix 6x6
    tx,ty:        twiss matrics 3x3 for x and y plane
    tag:          tag list for searching
    '''
    def __init__(self,name='K01',L=0,hkick=0,vkick=0,nkick=1,Dx=0,Dy=0,Dphi=0,tag=[]):
        self.name = str(name)
        self._L = float(L)
        self._hkick = float(hkick)
        self._vkick = float(vkick)
        self._nkick = int(nkick)
        self._Dx = float(Dx)
        self._Dy = float(Dy)
        self._Dphi = float(Dphi)
        self.tag = tag
        self._update()

    def __repr__(self):
        return '%s: %s, L = %g, hkick = %g, vkick = %g'%(
            self.name,self.__class__.__name__,self.L,self.hkick,self.vkick)

    @property
    def hkick(self):
        return self._hkick

    @hkick.setter
    def hkick(self,value):
        try:
            self._hkick = float(value)
            self._update()
        except:
            raise RuntimeError('hkick must be float (or convertible)')

    @property
    def vkick(self):
        return self._vkick

    @vkick.setter
    def vkick(self,value):
        try:
            self._vkick = float(value)
            self._update()
        except:
            raise RuntimeError('vkick must be float (or convertible)')

    def _update(self):
        super(kick,self)._update()
        if self.L != 0.:
            self._setSympass()
        else:
            self._nkick = 1

    def _setSympass(self):
        '''
        set symplectic pass
        '''
        if self.hkick==0 and self.vkick==0:
            attrlist = ["_dL","_Ma","_Mb","_KhLg","_KhLd","_KvLg","_KvLd"]
            for al in attrlist:
                if hasattr(self,al): delattr(self, al)
            return
        a =  0.675603595979828664
        b = -0.175603595979828664
        g =  1.351207191959657328
        d = -1.702414383919314656
        self._dL = self.L/self.nkick
        self._Ma = np.eye(6)
        self._Ma[0,1] = a*self._dL
        self._Ma[2,3] = self._Ma[0,1]
        self._Mb = np.eye(6)
        self._Mb[0,1] = b*self._dL
        self._Mb[2,3] = self._Mb[0,1]
        self._KhLg = g*self.hkick/self.nkick
        self._KvLg = g*self.vkick/self.nkick
        self._KhLd = d*self.hkick/self.nkick
        self._KvLd = d*self.vkick/self.nkick

    def sympass4(self,x0):
        x = np.array(x0,dtype=float).reshape(6,-1)

        if self.hkick==0 and self.vkick==0:
            return super(moni,self).sympass4(x)

        if self.Dphi != 0:
            x = np.dot(rotmat(self.Dphi),x)

        if self.L != 0:
            S = 0
            for i in xrange(self.nkick):
                x1p,y1p = x[1],x[3]
                x =  self._Ma.dot(x)
                x[1] += self._KhLg/(1.+x[5])
                x[3] += self._KvLg/(1.+x[5])
                x =  self._Mb.dot(x)
                x[1] += self._KhLd/(1.+x[5])
                x[3] += self._KvLd/(1.+x[5])
                x =  self._Mb.dot(x)
                x[1] += self._KhLg/(1.+x[5])
                x[3] += self._KvLg/(1.+x[5])
                x =  self._Ma.dot(x)
                x2p,y2p = x[1],x[3]
                xp,yp = (x1p+x2p)/2,(y1p+y2p)/2
                S += np.sqrt(1.+np.square(xp)+np.square(yp))*self._dL
            x[4] += S-self.L
        else:
            x[1] += self.hkick/(1+x[5])
            x[3] += self.vkick/(1+x[5])

        if self.Dphi != 0:
            x = np.dot(rotmat(-self.Dphi),x)

        return x


class aper(drif):
    '''
    class: aper - define a physical aperture with two dimension constraints
    usage: AP01 = aper(name='AP01',L=0,aper=[-0.1,0.1,-0.1,0.1],Dx=0,Dy=0,Dphi=0,tag=[])
    
    Parameter list:
    name:         element name
    L:            length
    aper:         rectangle aperture dimensions
    Dx, Dy, Dphi: misalignment in meter, radian
    tm:           transport matrix 6x6
    tx,ty:        twiss matrics 3x3 for x and y plane
    tag:          tag list for searching

    aperture is specfied by 4 parameters in sequence:
    [x_min,x_max,y_min,y_max]
    correctness of aperture configuration will be self-checked
    '''
    def __init__(self,name='APER',L=0,aper=[-1.,1.,-1.,1.],Dx=0,Dy=0,Dphi=0,tag=[]):
        self.name = str(name)
        self._L = float(L)
        self._aper = np.array(aper,float)
        self._Dx = float(Dx)
        self._Dy = float(Dy)
        self._Dphi = float(Dphi)
        self.tag = tag
        self._update()

    @property
    def aper(self):
        return self._aper

    @aper.setter
    def aper(self,value):
        try:
            self._aper = np.array(value,float)
            self._update()
        except:
            raise RuntimeError('aper must be 4 floats (or convertible)')

    def _update(self):
        super(aper,self)._update()
        self._selfcheck()

    def _selfcheck(self):
        '''
        check aperture dimension, if OK, no return, otherwise print warning 
        '''
        if len(self.aper) != 4:
            print('warning: %s\'s aperture dimension is not 4'%self.name)
        if self.aper[0]>=self.aper[1] or self.aper[2]>=self.aper[3]:
            print('warning: %s\'s aperture format [x_min,x_max,y_min,y_max]'%self.name)

    '''
    def sympass4(self,x0):
        x = super(aper,self).sympass4(x0)
        survived = chkap(x,xap=(self.aper[0],self.aper[1]),yap=(self.aper[2],self.aper[3]))
        survived = np.array(survived)[0]
        for i,si in enumerate(survived):
            if not si:
                x[0,i] = np.nan
                x[2,i] = np.nan
        return x
    '''

class octu(drif):
    '''
    class: octu - define octupole with K3
    usage: OCT01 = octu(name='OCT01',L=0.1,K3=10,nkick=4,Dx=0,Dy=0,Dphi=0,tag=[])

    Parameter list:
    name:         element name
    L:            length
    K3:           octupole K3 - MAD convention
    Dx, Dy, Dphi: misalignment in meter, radian
    tm:           transport matrix 6x6
    tx,ty:        twiss matrics 3x3 for x and y plane
    nkick:        number of kicks, reserved for inherited classes
    tag:          tag list for searching
    '''
    def __init__(self,name='OCT01',L=0,K3=0,nkick=4,Dx=0,Dy=0,Dphi=0,tag=[]):
        self.name = str(name)
        self._L = float(L)
        self._K3 = float(K3)
        self._nkick = int(nkick)
        self._Dx = float(Dx)
        self._Dy = float(Dy)
        self._Dphi = float(Dphi)
        self.tag = tag
        self._update()
   
    def __repr__(self):
        return '%s: %s, L = %g, K3 = %15.8f'%(
            self.name,self.__class__.__name__,self.L,self.K3)

    @property
    def K3(self):
        return self._K3

    @K3.setter
    def K3(self,value):
        try:
            self._K3 = float(value)
            self._update()
        except:
            raise RuntimeError('K3 must be float (or convertible)')

    def _update(self):
        '''
        update transport (M) and Twiss (Nx,y) matrices with current 
        element parameters, settings for 4th order symplectic pass
        '''
        super(octu,self)._update()
        self._setSympass()

    def _setSympass(self):
        '''
        set symplectic pass
        '''
        if self.K3==0 or self.L==0:
            attrlist = ["_dL","_Ma","_Mb","_K3Lg","_K3Ld"]
            for al in attrlist:
                if hasattr(self,al): delattr(self, al)
            return

        a =  0.675603595979828664
        b = -0.175603595979828664
        g =  1.351207191959657328
        d = -1.702414383919314656
        self._dL = self.L/self.nkick
        self._Ma = np.eye(6)
        self._Ma[0,1] = a*self._dL
        self._Ma[2,3] = self._Ma[0,1]
        self._Mb = np.eye(6)
        self._Mb[0,1] = b*self._dL
        self._Mb[2,3] = self._Mb[0,1]
        self._K3Lg = g*self.K3*self._dL
        self._K3Ld = d*self.K3*self._dL

    def sympass4(self,x0):
        '''
        implement tracking with 4th order symplectic integrator
        '''
        if self.K3==0 or self.L==0:
            return super(octu,self).sympass4(x0)
        else:
            x = np.array(x0,dtype=float).reshape(6,-1)
            if self.Dx != 0:
                x[0] -= self.Dx
            if self.Dy != 0:
                x[2] -= self.Dy
            if self.Dphi != 0:
                x = np.dot(rotmat(self.Dphi),x)
            S = 0.
            for i in range(self.nkick):
                x1p,y1p = x[1],x[3]
                x =  np.dot(self._Ma,x)
                x[1] -= self._K3Lg/6*(np.multiply(np.multiply(x[0],x[0]),x[0]) - \
                                      3*np.multiply(x[0],np.multiply(x[2],x[2])))/(1.+x[5])
                x[3] -= self._K3Lg/6*(np.multiply(np.multiply(x[2],x[2]),x[2]) - \
                                     3*np.multiply(x[2],np.multiply(x[0],x[0])))/(1.+x[5])
                x =  np.dot(self._Mb,x)
                x[1] -= self._K3Ld/6*(np.multiply(np.multiply(x[0],x[0]),x[0]) - \
                                     3*np.multiply(x[0],np.multiply(x[2],x[2])))/(1.+x[5])
                x[3] -= self._K3Ld/6*(np.multiply(np.multiply(x[2],x[2]),x[2]) - \
                                     3*np.multiply(x[2],np.multiply(x[0],x[0])))/(1.+x[5])
                x =  np.dot(self._Mb,x)
                x[1] -= self._K3Lg/6*(np.multiply(np.multiply(x[0],x[0]),x[0]) - \
                                     3*np.multiply(x[0],np.multiply(x[2],x[2])))/(1.+x[5])
                x[3] -= self._K3Lg/6*(np.multiply(np.multiply(x[2],x[2]),x[2]) - \
                                     3*np.multiply(x[2],np.multiply(x[0],x[0])))/(1.+x[5])
                x =  np.dot(self._Ma,x)
                x2p,y2p = x[1],x[3]
                xp,yp = (x1p+x2p)/2,(y1p+y2p)/2
                S += np.sqrt(1.+np.square(xp)+np.square(yp))*self._dL
            if self.Dphi != 0:
                x = np.dot(rotmat(-self.Dphi),x)
            if self.Dy != 0:
                x[2] += self.Dy
            if self.Dx != 0:
                x[0] += self.Dx
            x[4] += S-self.L
            return x    
        #else:
        #    x[1] -= self.K3/6*(np.multiply(np.multiply(x[0],x[0]),x[0]) - \
        #                         3*np.multiply(x[0],np.multiply(x[2],x[2])))/(1.+x[5])
        #    x[3] -= self.K3/6*(np.multiply(np.multiply(x[2],x[2]),x[2]) - \
        #                         3*np.multiply(x[2],np.multiply(x[0],x[0])))/(1.+x[5])
        #    return x
    

class sext(drif):
    '''
    class: sext - define setupole with length and K2
    usage: SEXT01 = sext(name='SEXT01',L=0.25,K2=1.0)
    
    Parameter list:
    name:         element name
    L:            length
    K2:           octupole K2 - MAD convention
    Dx, Dy, Dphi: misalignment in meter, radian
    tm:           transport matrix 6x6
    tx,ty:        twiss matrics 3x3 for x and y plane
    nkick:        number of kicks, reserved for inherited classes
    tag:          tag list for searching
    '''
    def __init__(self,name='SEXT01',L=0,K2=0,nkick=4,Dx=0,Dy=0,Dphi=0,tag=[]):
        self.name = str(name)
        self._L = float(L)
        self._K2 = float(K2)
        self._nkick = int(nkick)
        self._Dx = float(Dx)
        self._Dy = float(Dy)
        self._Dphi = float(Dphi)
        self.tag = []
        self._update()
   
    def __repr__(self):
        return '%s: %s, L = %g, K2 = %15.8f'%(
            self.name,self.__class__.__name__,self.L,self.K2)

    @property
    def K2(self):
        return self._K2

    @K2.setter
    def K2(self,value):
        try:
            self._K2 = float(value)
            self._update()
        except:
            raise RuntimeError('K2 must be float (or convertible)')

    def _update(self):
        '''
        update transport (M) and Twiss (Nx,y) matrices with current 
        element parameters, settings for 4th order symplectic pass
        '''
        super(sext,self)._update()
        self._setSympass()

    def _setSympass(self):
        '''
        set symplectic pass
        '''
        if self.K2==0 or self.L==0:
            attrlist = ["_dL","_Ma","_Mb","_K2Lg","_K2Ld"]
            for al in attrlist:
                if hasattr(self,al): delattr(self, al)
            return

        a =  0.675603595979828664
        b = -0.175603595979828664
        g =  1.351207191959657328
        d = -1.702414383919314656
        self._dL = self.L/self.nkick
        self._Ma = np.eye(6)
        self._Ma[0,1] = a*self._dL
        self._Ma[2,3] = self._Ma[0,1]
        self._Mb = np.eye(6)
        self._Mb[0,1] = b*self._dL
        self._Mb[2,3] = self._Mb[0,1]
        self._K2Lg = g*self.K2*self._dL
        self._K2Ld = d*self.K2*self._dL

    def sympass4(self,x0):
        '''
        implement tracking with 4th order symplectic integrator
        '''
        if self.K2==0 or self.L==0:
            return super(sext,self).sympass4(x0)
        else:
            x = np.array(x0,dtype=float).reshape(6,-1)

            if self.Dx != 0:
                x[0] -= self.Dx
            if self.Dy != 0:
                x[2] -= self.Dy
            if self.Dphi != 0:
                x = np.dot(rotmat(self.Dphi),x)
            S = 0.
            for i in range(self.nkick):
                x1p,y1p = x[1],x[3]
                x =  np.dot(self._Ma,x)
                x[1] -= self._K2Lg/2*(np.multiply(x[0],x[0]) - \
                                     np.multiply(x[2],x[2]))/(1.+x[5])
                x[3] += self._K2Lg*(np.multiply(x[0],x[2]))/(1.+x[5])
                x =  np.dot(self._Mb,x)
                x[1] -= self._K2Ld/2*(np.multiply(x[0],x[0]) - \
                                     np.multiply(x[2],x[2]))/(1.+x[5])
                x[3] += self._K2Ld*(np.multiply(x[0],x[2]))/(1.+x[5])
                x =  np.dot(self._Mb,x)
                x[1] -= self._K2Lg/2*(np.multiply(x[0],x[0]) - \
                                     np.multiply(x[2],x[2]))/(1.+x[5])
                x[3] += self._K2Lg*(np.multiply(x[0],x[2]))/(1.+x[5])
                x =  np.dot(self._Ma,x)
                x2p,y2p = x[1],x[3]
                xp,yp = (x1p+x2p)/2,(y1p+y2p)/2
                S += np.sqrt(1.+np.square(xp)+np.square(yp))*self._dL
            if self.Dphi != 0:
                x = np.dot(rotmat(-self.Dphi),x)
            if self.Dy != 0:
                x[2] += self.Dy
            if self.Dx != 0:
                x[0] += self.Dx
            x[4] += S-self.L
            return x


class kmap(drif):
    '''
    class: kmap - define a RADIA kickmap from an external text file
    usage: ID01 = kmap(name='ID01',L=1.2,kmap2fn='cwd/ivu29_kmap.txt',E=3)

    kmap1fn: 1st order kickmap (strip line) file name with directory info
    kmap2fn: 2nd order kickmap (magnet york) file name with directory info
    E: beam energy in GeV

    1. kickmap file itself includes a length. This definition will scale
    with the integral to the actual device length, i.e. L.

    2. kickmap includes the magnetic field [Tm/T2m2] or kicks [micro-rad]
    normalized with a certain beam energy (3Gev by default). The kick unit
    is re-normalized to field unit.
    '''
    def __init__(self,name='ID01', L=0,
                 kmap1fn=None, kmap2fn=None,
                 E=3,nkick=20,Dx=0,Dy=0,Dphi=0,Bw=1.8,wavelen=0.1):
        self.name = str(name)
        self._L = float(L)
        self._kmap1fn = kmap1fn
        self._kmap2fn = kmap2fn
        self._E = float(E)
        self._nkick = int(nkick)
        self._Dx = float(Dx)
        self._Dy = float(Dy)
        self._Dphi = float(Dphi)
        self._Bw = Bw
        self._wavelen = wavelen
        self._update()

    def __repr__(self):
        return "%s: %s, L = %g, E =%8.4f, kmap1fn = '%s', kmap2fn = '%s'"%(
            self.name,self.__class__.__name__,self.L,self.E,
            self.kmap1fn,self.kmap2fn)

    @property
    def kmap1fn(self):
        return self._kmap1fn

    @kmap1fn.setter
    def kmap1fn(self,value):
        try:
            self._kmap1fn = str(value)
            self._update()
        except:
            raise RuntimeError('kmap1fn must be string (or convertible)')

    @property
    def kmap2fn(self):
        return self._kmap2fn

    @kmap2fn.setter
    def kmap2fn(self,value):
        try:
            self._kmap2fn = str(value)
            self._update()
        except:
            raise RuntimeError('kmap2fn must be string (or convertible)')

    @property
    def E(self):
        return self._E

    @E.setter
    def E(self,value):
        try:
            self._E = float(value)
            self._update()
        except:
            raise RuntimeError('E must be float (or convertible)')
    @property
    def Bw(self):
        return self._Bw

    @Bw.setter
    def Bw(self,value):
        try:
            self._Bw = float(value)
            self._update()
        except:
            raise RuntimeError('Bw must be float (or convertible)')

    def _transmatrix(self):
        '''
        calculate transport matrix from kick map files
        first, read kick maps from given kick map files
        then, if kick map unit is [micro-rad], 
        it will be un-normailized by beam energy, and reset its unit as [field]
        '''
        BRho = self.E*1e9/csp
        if self.kmap1fn:
            self._kmap1 = self._readkmap(self.kmap1fn)
            if self._kmap1['unit'] == 'kick':
                self._kmap1['kx'] = self._kmap1['kx']*1e-6*BRho
                self._kmap1['ky'] = self._kmap1['ky']*1e-6*BRho
                self._kmap1['unit'] = 'field'
        else:
            self._kmap1 = None
        if self.kmap2fn:
            self._kmap2 = self._readkmap(self.kmap2fn)
            if self._kmap2['unit'] == 'kick':
                self._kmap2['kx'] = self._kmap2['kx']*1e-6*BRho*BRho
                self._kmap2['ky'] = self._kmap2['ky']*1e-6*BRho*BRho
                self._kmap2['unit'] = 'field'
        else:
            self._kmap2 = None
        self._tm = self._kmap2matrix()
        
    def _readkmap(self,fn):
        '''
        read kick map from "radia" output, and scale the kick strength 
        with the given length
        return a dict with scaled length and kick strengthes on the
        same grid as the kick map
        l:      length
        x:      h-axis
        y:      v-axis
        kx:     kick in h-plane (after scaled)
        ky:     kick in v-plane (after scaled)
        '''
        try:
            fid = open(fn,'r')
            a = fid.readlines()
        except:
            raise IOError('I/O error: No such file or directory')
        idlen = float(a[3].strip())
        nx = int(a[5].strip())
        ny = int(a[7].strip())
        thetax = np.empty((ny,nx))
        thetay = np.empty((ny,nx))
        tabx = np.array([float(x) for x in a[10].strip().split() if x != ''])
        taby = np.empty(ny)
        if 'micro-rad' in a[8]:
            unit = 'kick'
        else:
            unit = 'field'
        # --- x-plane
        for m in range(11, 11+ny):
            i = m - 11
            linelist = [float(x) for x in a[m].strip().split() if x != '']
            taby[i] = linelist[0]
            thetax[i] = np.array(linelist[1:])
        # --- y-plane
        for m in range(14+ny, 14+2*ny):
            i = m - (14+ny)
            linelist = [float(x) for x in a[m].strip().split() if x != '']
            thetay[i] = np.array(linelist[1:])
        return {'x':tabx, 'y':taby, 'unit':unit,
                'kx':thetax*self.L/idlen, 'ky':thetay*self.L/idlen}

    def sympass4(self,x0):
        '''
        Kick-Drfit through ID
        '''
        if self._kmap1:
            dl = self.L/(self.nkick+1)
        else:
            dl = self.L/(self.nkick+1)
        x = np.copy(x0)
        BRho = self.E*1e9*(1.+x[5])/csp
        x[0] += x[1]*dl
        x[2] += x[3]*dl
        for m in range(self.nkick):
            if self._kmap1:
                kx = interp2d(self._kmap1['x'],self._kmap1['y'],
                              self._kmap1['kx'],x[0],x[2])
                ky = interp2d(self._kmap1['x'],self._kmap1['y'],
                              self._kmap1['ky'],x[0],x[2])
                x[1] += kx/BRho/self.nkick
                x[3] += ky/BRho/self.nkick
            if self._kmap2:
                kx = interp2d(self._kmap2['x'],self._kmap2['y'],
                              self._kmap2['kx'],x[0],x[2])
                ky = interp2d(self._kmap2['x'],self._kmap2['y'],
                              self._kmap2['ky'],x[0],x[2])
                x[1] += kx/BRho/BRho/self.nkick
                x[3] += ky/BRho/BRho/self.nkick
            x[0] += x[1]*dl
            x[2] += x[3]*dl
        return x

    def _kmap2matrix(self,dx=1e-5):
        '''
        first order derivative to get a matrix
        E:           electron nominal energy in GeV
        kmap:        kickmap dict
        scale:       kick map scaling factor
        dx:          small coordinate shift to calculate
                     derivative (1e-5 by default)
        '''
        tm = np.eye(6)
        for m in range(6):
            x0 = np.zeros(6)
            x0[m] += dx
            x = self.sympass4(x0)
            tm[:,m] = x/dx
        return tm


class bend(drif):
    '''
    class: bend - define a bend (dipole) with given parmeters
    usage: B01 = bend(name='B01',L=1,angle=0.2,e1=0.1,e2=0.1,K1=0,
                      K2=0,nkick=10,hgap=0,fint=0,Dx=0,Dy=0,Dphi=0,tag=[])
    
    notice: it can have quadrupole and sextupole gradients integrated
    '''
    def __init__(self,name='B',L=1,angle=1e-9,\
                 e1=0,e2=0,K1=0,K2=0,nkick=10,\
                 hgap=0,fint=0,Dx=0,Dy=0,Dphi=0,tag=[]):
        self.name = str(name)
        self._L = float(L)
        self._angle = float(angle)
        self._e1 = float(e1)
        self._e2 = float(e2)
        self._K1 = float(K1)
        self._K2 = float(K2)
        self._nkick = int(nkick)
        self._Dx = float(Dx)
        self._Dy = float(Dy)
        self._Dphi = float(Dphi)
        self._hgap = float(hgap)
        self._fint = float(fint)
        self.tag = []
        self._update()

    def __repr__(self):
        return '%s: %s, L = %g, angle = %15.8f, e1 = %15.8f, e2 = %15.8f'%(
            self.name,self.__class__.__name__,self.L,self.angle,self.e1,self.e2)

    @property
    def angle(self):
        return self._angle

    @angle.setter
    def angle(self,value):
        try:
            self._angle = float(value)
            self._update()
        except:
            raise RuntimeError('angle must be non-zero float (or convertible)')

    @property
    def e1(self):
        return self._e1

    @e1.setter
    def e1(self,value):
        try:
            self._e1 = float(value)
            self._update()
        except:
            raise RuntimeError('e1 must be float (or convertible)')

    @property
    def e2(self):
        return self._e2

    @e2.setter
    def e2(self,value):
        try:
            self._e2 = float(value)
            self._update()
        except:
            raise RuntimeError('e2 must be float (or convertible)')

    @property
    def K1(self):
        return self._K1

    @K1.setter
    def K1(self,value):
        try:
            self._K1 = float(value)
            self._update()
        except:
            raise RuntimeError('K1 must be float (or convertible)')

    @property
    def K2(self):
        return self._K2

    @K2.setter
    def K2(self,value):
        try:
            self._K2 = float(value)
            self._update()
        except:
            raise RuntimeError('K2 must be float (or convertible)')

    @property
    def hgap(self):
        return self._hgap

    @hgap.setter
    def hgap(self,value):
        try:
            self._hgap = float(value)
            self._update()
        except:
            raise RuntimeError('hgap must be float (or convertible)')

    @property
    def fint(self):
        return self._fint

    @fint.setter
    def fint(self,value):
        try:
            self._fint = float(value)
            self._update()
        except:
            raise RuntimeError('fint must be float (or convertible)')

    def _transmatrix(self):
        kx = self.K1+1/(self._R*self._R)
        self._tm = np.eye(6)
        if kx > 0:
            k = np.sqrt(kx)
            p = k*self.L
            self._tm[0:2,0:2] = np.array([[np.cos(p),np.sin(p)/k],
                                          [-k*np.sin(p),np.cos(p)]])
            self._tm[0:2,5:6] = np.array([[(1-np.cos(p))/(self._R*kx)],
                                          [np.sin(p)/(self._R*k)]])
            self._tm[4,0] = self.tm[1,5]
            self._tm[4,1] = self.tm[0,5]
            self._tm[4,5] = (k*self.L-np.sin(p))/self._R/self._R/k/kx
        elif kx < 0:
            k = np.sqrt(-kx)
            p = k*self.L
            self._tm[0:2,0:2] = np.array([[np.cosh(p),np.sinh(p)/k],
                                          [k*np.sinh(p),np.cosh(p)]])
            self._tm[0:2,5:6] = np.array([[(np.cosh(p)-1)/(-self._R*kx)],
                                          [np.sinh(p)/(self._R*k)]])
            self._tm[4,0] = self.tm[1,5]
            self._tm[4,1] = self.tm[0,5]
            self._tm[4,5] = (k*self.L-np.sinh(p))/self._R/self._R/k/kx
        else:
            self._tm[0,1] = self.L
        if self.K1 > 0:
            k = np.sqrt(self.K1)
            p = k*self.L
            self._tm[2:4,2:4] = np.array([[np.cosh(p),np.sinh(p)/k],
                                          [k*np.sinh(p),np.cosh(p)]])
        elif self.K1 < 0:
            k = np.sqrt(-self.K1)
            p = k*self.L
            self._tm[2:4,2:4] = np.array([[np.cos(p),np.sin(p)/k],
                                          [-k*np.sin(p),np.cos(p)]])
        else:
           self._tm[2,3] = self.L
        #entrance
        if self.hgap!=0 and self.fint!=0:
            vf  = -1/self._R*self.hgap*self.fint*(1+np.sin(self.e1)**2)/np.cos(self.e1)*2
        else:
            vf = 0
        if self.e1!=0 or vf!=0:
            m1 = np.eye(6)
            m1[1,0] = np.tan(self.e1)/self._R
            m1[3,2] = -np.tan(self.e1+vf)/self._R
            self._m1 = m1
            self._tm = self.tm.dot(m1)
        #exit
        if self.hgap!=0 and self.fint!=0:
            vf = -1/self._R*self.hgap*self.fint*(1+np.sin(self.e2)**2)/np.cos(self.e2)*2
        else:
            vf = 0
        if self.e1!=0 or vf!=0:
            m2 = np.eye(6)
            m2[1,0] = np.tan(self.e2)/self._R
            m2[3,2] = -np.tan(self.e2+vf)/self._R
            self._m2 = m2
            self._tm = m2.dot(self.tm)
        if self.Dphi != 0.:
            r1 = rotmat(-self.Dphi)
            r0 = rotmat(self.Dphi)
            self._tm = r1.dot(self.tm).dot(r0)

    def _update(self):
        '''
        update transport (M) and Twiss (Nx,y) matrices with current 
        element parameters, settings for 4th order symplectic pass
        '''
        try:
            self._R = self.L/self.angle
        except:
            raise RuntimeError("%s: bending angle is zero"%self.name)
        super(bend,self)._update()
        self._setSympass()

    def _setSympass(self):
        '''
        set symplectic pass
        '''
        a =  0.675603595979828664
        b = -0.175603595979828664
        g =  1.351207191959657328
        d = -1.702414383919314656
        self._dL = self.L/self.nkick
        self._Ma = np.eye(6)
        self._Ma[0,1] = a*self._dL
        self._Ma[2,3] = self._Ma[0,1]
        self._Mb = np.eye(6)
        self._Mb[0,1] = b*self._dL
        self._Mb[2,3] = self._Mb[0,1]
        self._Lg = g*self._dL
        self._Ld = d*self._dL
        self._K1Lg = g*self.K1*self._dL
        self._K1Ld = d*self.K1*self._dL
        self._K2Lg = g*self.K2*self._dL
        self._K2Ld = d*self.K2*self._dL

    def sympass4(self,x0):
        '''
        implement tracking with 4yh order symplectic integrator
        '''
        x = np.array(x0,dtype=float).reshape(6,-1)
        S = 0.
        if self.Dx != 0:
            x[0] -= self.Dx
        if self.Dy != 0:
            x[2] -= self.Dy
        if self.Dphi != 0:
            x = rotmat(self.Dphi)*x
        if hasattr(self,'_m1'):
            x = self._m1.dot(x)
        for i in range(self.nkick):
            x1p,y1p = x[1],x[3]
            x1 = x[0]
            x =  self._Ma.dot(x)
            x[1] -= self._K2Lg/2*(np.multiply(x[0],x[0])-np.multiply(x[2],x[2]))/(1+x[5]) \
                   +self._K1Lg*x[0]/(1+x[5])-self._Lg*x[5]/self._R+self._Lg*x[0]/self._R**2
            x[3] += self._K2Lg*(np.multiply(x[0],x[2]))/(1+x[5])+self._K1Lg*x[2]/(1+x[5])
            x =  self._Mb.dot(x)
            x[1] -= self._K2Ld/2*(np.multiply(x[0],x[0])-np.multiply(x[2],x[2]))/(1+x[5]) \
                   +self._K1Ld*x[0]/(1+x[5])-self._Ld*x[5]/self._R+self._Ld*x[0]/self._R**2
            x[3] += self._K2Ld*(np.multiply(x[0],x[2]))/(1+x[5])+self._K1Ld*x[2]/(1+x[5])
            x =  self._Mb.dot(x)
            x[1] -= self._K2Lg/2*(np.multiply(x[0],x[0])-np.multiply(x[2],x[2]))/(1+x[5]) \
                   +self._K1Lg*x[0]/(1+x[5])-self._Lg*x[5]/self._R+self._Lg*x[0]/self._R**2
            x[3] += self._K2Lg*(np.multiply(x[0],x[2]))/(1+x[5])+self._K1Lg*x[2]/(1+x[5])
            x =  self._Ma.dot(x)
            x2p,y2p = x[1],x[3]
            x2 = x[0]
            xp,yp = (x1p+x2p)/2,(y1p+y2p)/2
            xav = (x1+x2)/2
            S += np.multiply(np.sqrt(1.+np.square(xp)+np.square(yp)),
                             (1+xav/self._R))*self._dL
        if hasattr(self,'_m2'):
            x = self._m2.dot(x)
        if self.Dphi != 0:
            x = rotmat(-self.Dphi).dot(x)
        if self.Dy != 0:
            x[2] += self.Dy
        if self.Dx != 0:
            x[0] += self.Dx
        x[4] += S-self.L
        return x


class mult(drif):
    '''
    class: mult - define a thin-lens multipole with given K1L, K2L
    usage: mult(name='MULT',L=0.,K1L=0.5)
    '''
    def __init__(self,name='M',L=0,K1L=0,K2L=0,Dx=0,Dy=0,Dphi=0):
        self.name = str(name)
        self.L = float(L)
        if L != 0:
            raise RuntimeError("mutipole must be thin") 
        self.K1L = float(K1L)
        self.K2L = float(K2L)
        self.Dx = float(Dx)
        self.Dy = float(Dy)
        self.Dphi = float(Dphi)
        self.update()

    def __repr__(self):
        return '%s: %s, L = %g, K1L = %15.8f,K2L = %15.8f'%(
            self.name,self.__class__.__name__,self.L,self.K1L,self.K2L)

    def transmatrix(self):
        self.tm = np.mat(np.eye(6))
        self.tm[1,0] = -self.K1L
        self.tm[3,2] = self.K1L
        # ---  if there is skew quad, 2-beta is not good
        if self.Dphi != 0.:
            r1 = rotmat(-self.Dphi)
            r0 = rotmat(self.Dphi)
            self.tm = r1*self.tm*r0

    def update(self):
        '''
        update transport (M) and Twiss (Nx,y) matrices with current 
        element parameters, settings for 4th order symplectic pass
        '''
        super(mult,self).update()

    def sympass4(self,x0):
        '''
        tracking with 4th order symplectic integrator
        '''
        x = np.mat(np.array(x0,dtype=float)).reshape(6,-1)
        if self.Dx != 0:
            x[0] -= self.Dx
        if self.Dy != 0:
            x[2] -= self.Dy
        if self.Dphi != 0:
            x = rotmat(self.Dphi)*x
        x1p,y1p = x[1],x[3]
        x[1] -= self.K1L*x[0]/(1.+x[5]) + \
                self.K2L/2*(np.multiply(x[0],x[0]) - \
                            np.multiply(x[2],x[2]))/(1.+x[5])
        x[3] += self.K1L*x[2]/(1.+x[5]) + \
                self.K2L*(np.multiply(x[0],x[2]))/(1.+x[5])
        if self.Dphi != 0:
            x = rotmat(-self.Dphi)*x
        if self.Dy != 0:
            x[2] += self.Dy
        if self.Dx != 0:
            x[0] += self.Dx
        return x


class sole(drif):
    '''
    class: sole - define a solenoid with given length and KS
    usage: sole(name='SOLE',L=0.5,KS=0.01)
    '''
    def __init__(self,name='SOLE',L=0,KS=0,nkick=4,Dx=0,Dy=0,Dphi=0):
        self.name = str(name)
        self.L = float(L)
        self.KS = float(KS)
        self.nkick = int(nkick)
        self.Dx = float(Dx)
        self.Dy = float(Dy)
        self.Dphi = float(Dphi)
        self.update()

    def __repr__(self):
        return '%s: %s, L = %g, KS = %15.8f'%(
            self.name,self.__class__.__name__,self.L,self.KS)

    def transmatrix(self):
        self.tm = np.mat(np.eye(6))
        
        if self.KS != 0:
            ks = self.KS 
            ksl = self.KS*self.L
            cn,sn = np.cos(ksl),np.sin(ksl)
            cn2,sn2,scn = cn*cn,sn*sn,sn*cn
            self.tm = np.mat([[ cn2,     scn/ks,  scn,     sn2/ks, 0, 0],
                              [-ks*scn,  cn2,    -ks*sn2,  scn,    0, 0],
                              [-scn,    -sn2/ks,  cn2,     scn/ks, 0, 0],
                              [ ks*sn2, -scn,    -ks*scn,  cn2,    0, 0],
                              [ 0,       0,       0,       0,      1, 0],
                              [ 0,       0,       0,       0,      0, 1]])
        else:
            self.tm[0,1] = self.L
            self.tm[2,3] = self.L
        # ---  if there is solenoid, 2-beta is not good

    def update(self):
        '''
        update transport (M) and Twiss (Nx,y) matrices with current 
        element parameters, settings for 4th order symplectic pass
        '''
        super(sole,self).update()
        self.setSympass()
        
    def setSympass(self):
        '''
        set symplectic pass
        '''
        a =  0.675603595979828664
        b = -0.175603595979828664
        g =  1.351207191959657328
        d = -1.702414383919314656
        self.dL = self.L/self.nkick
        self._Ma = np.mat(np.eye(6))
        self._Ma[0,1] = a*self.dL
        self._Ma[2,3] = self._Ma[0,1]
        self._Mb = np.mat(np.eye(6))
        self._Mb[0,1] = b*self.dL
        self._Mb[2,3] = self._Mb[0,1]
        self.K1Lg = 2*g*self.KS*self.dL
        self.K1Ld = 2*d*self.KS*self.dL

    def sympass4(self,x0):
        '''
        tracking with 4th order symplectic integrator
        '''
        x = np.mat(np.array(x0,dtype=float)).reshape(6,-1)
        S = 0.
        for i in range(self.nkick):
            x1p,y1p = x[1],x[3]
            x =  self._Ma*x
            x[1] -= self.K1Lg*x[3]/(1.+x[5])
            x[3] -= self.K1Lg*x[1]/(1.+x[5])
            x =  self._Mb*x
            x[1] -= self.K1Ld*x[3]/(1.+x[5])
            x[3] -= self.K1Ld*x[1]/(1.+x[5])
            x =  self._Mb*x
            x[1] -= self.K1Lg*x[3]/(1.+x[5])
            x[3] -= self.K1Lg*x[1]/(1.+x[5])
            x =  self._Ma*x
            x2p,y2p = x[1],x[3]
            xp,yp = (x1p+x2p)/2,(y1p+y2p)/2
            # ---  average slope at entrance and exit 
            S += np.sqrt(1.+np.square(xp)+np.square(yp))*self.dL
        x[4] += S-self.L
        return x

class skew(quad):
    '''
    skew quad
    '''
    def __init__(self,name='SQ',L=0,K1=0,tilt=np.pi/4,nkick=4,Dx=0,Dy=0,Dphi=0):
        self.name = str(name)
        self.L = float(L)
        self.K1 = float(K1)
        self.tilt = float(tilt)
        self.nkick = int(nkick)
        self.Dx = float(Dx)
        self.Dy = float(Dy)
        self.Dphi = float(Dphi)
        self.update()

    def __repr__(self):
        return '%s: %s, L = %g, K1 = %15.8f, tilt = %15.8f'%(
            self.name,self.__class__.__name__,self.L,self.K1,self.tilt)

    def transmatrix(self):
        normquad = quad(name='nquad',L=self.L,K1=self.K1)
        r1 = rotmat(-self.tilt)
        r0 = rotmat(self.tilt)
        self.tm = r1*normquad.tm*r0

    def sympass4(self,x0):
        '''
        tracking with 4th order symplectic integrator
        '''
        x = np.mat(np.array(x0,dtype=float)).reshape(6,-1)
        if self.Dx != 0:
            x[0] -= self.Dx
        if self.Dy != 0:
            x[2] -= self.Dy
        if self.Dphi != 0:
            x = rotmat(self.Dphi+self.tilt)*x
        else:
            x = rotmat(self.tilt)*x
        S = 0.
        for i in range(self.nkick):
            x1p,y1p = x[1],x[3]
            x =  self._Ma*x
            x[1] -= self.K1Lg*x[0]/(1.+x[5])
            x[3] += self.K1Lg*x[2]/(1.+x[5])
            x =  self._Mb*x
            x[1] -= self.K1Ld*x[0]/(1.+x[5])
            x[3] += self.K1Ld*x[2]/(1.+x[5])
            x =  self._Mb*x
            x[1] -= self.K1Lg*x[0]/(1.+x[5])
            x[3] += self.K1Lg*x[2]/(1.+x[5])
            x =  self._Ma*x
            x2p,y2p = x[1],x[3]
            xp,yp = (x1p+x2p)/2,(y1p+y2p)/2
            # ---  average slope at entrance and exit 
            S += np.sqrt(1.+np.square(xp)+np.square(yp))*self.dL
        if self.Dphi != 0:
            x = rotmat(-self.Dphi-self.tilt)*x
        else:
            x = rotmat(-self.tilt)*x
        if self.Dy != 0:
            x[2] += self.Dy
        if self.Dx != 0:
            x[0] += self.Dx
        x[4] += S-self.L
        return x




class wigg(drif):
    '''
    class: wigg - define a simple model for wiggler with given length and field
    usage: wigg(name='WG',L=1,Bw=1.5,E=3)

    Bw: average wiggler field strength within one half period
    E: beam energy in GeV
    '''
    def __init__(self,name='W',L=0,Bw=0,E=3,Dx=0,Dy=0,Dphi=0):
        self.name = str(name)
        self.L = float(L)
        self.Bw = float(Bw)
        self.E = float(E)
        self.Dx = float(Dx)
        self.Dy = float(Dy)
        self.Dphi = float(Dphi)
        self.update()

    def transmatrix(self):
        rhoinv = self.Bw/(self.E*1e9)*csp
        k = abs(rhoinv)/np.sqrt(2)
        p = k*self.L
        self.tm = np.mat(np.eye(6))
        self.tm[0,1] = self.L
        self.tm[2:4,2:4] = [[np.cos(p),np.sin(p)/k],
                            [-k*np.sin(p),np.cos(p)]]

    def __repr__(self):
        return '%s: %s, L = %g, Bw = %15.8f'%(
            self.name,self.__class__.__name__,self.L,self.Bw)


class beamline():
    '''
    class: beamline - define a beamline with a squence of magnets
    usage: beamline(bl,twx0,twy0,dx0,N=1,E=3)
    
    twx0, twy0, dx: Twiss paramters at the starting point
                    3x1 matrix
    notice: 
    '''
    def __init__(self,bl,twx0=[10,0,0.1],twy0=[10,0,0.1],
                 dxy0=[0,0,0,0,0],em=[1000.,1000.],sige=1e-2,N=1,E=3):
        self.E = float(E)
        self.N = int(N)
        self.bl = [ele for ele in flatten(bl)]*self.N
        try:
            self.twx = np.mat(twx0).reshape(3,1)
            self.twy = np.mat(twy0).reshape(3,1)
            self.dxy = np.mat(dxy0).reshape(-1,1)
        except:
            raise RuntimeError('initial Twiss and dispersion dimension must be 3')
        self.twx[2,0] = (1+self.twx[1,0]*self.twx[1,0])/self.twx[0,0]
        self.twy[2,0] = (1+self.twy[1,0]*self.twy[1,0])/self.twy[0,0]
        self.dxy[-1,0] = 1
        self.emitx = em[0]
        self.emity = em[1]
        self.sige = sige
        self.update()

    def update(self,extraFun=None,extraArg=None):
        self.twx,self.twy = self.twx[:,0],self.twy[:,0]
        self.dxy = self.dxy[:,0]
        self.mux,self.muy = [0.],[0.]
        self.spos()
        self.twiss()
        self.disp()
        self.sigx = [np.sqrt(self.betax[m]*self.emitx*1e-9)
                     +abs(self.dxy[0,m])*self.sige for m in range(len(self.s))]
        self.sigy = [np.sqrt(self.betay[m]*self.emity*1e-9)
                     for m in range(len(self.s))]

        if extraFun:
            try:
                self.extraFun(*extraArg)
            except:
                print('undefined extra function %s'%extraFun)


    def __repr__(self):
        s = ''
        s += '\n'+'-'*11*11+'\n'
        s += 11*'%11s'%('s','betax','alfax','mux','etax','etaxp','betay','alfay','muy','etay','etayp')+'\n'
        s += '-'*11*11+'\n'
        s += (11*'%11.3e'+'\n')%(self.s[0],self.betax[0],self.alfax[0],self.mux[0], \
                                 self.etax[0],self.etaxp[0],self.betay[0],\
                                 self.alfay[0],self.muy[0],self.etay[0],self.etayp[0])
        s += (11*'%11.3e'+'\n')%(self.s[-1],self.betax[-1],self.alfax[-1],self.mux[-1], \
                                 self.etax[-1],self.etaxp[-1],self.betay[-1],\
                                 self.alfay[-1],self.muy[-1],self.etay[0],self.etayp[-1])+'\n'
        s += 'Tune: nux = %11.3f, nuy = %11.3f\n'%(self.nux,self.nuy)+'\n'
        return s

    def spos(self):
        '''
        get s coordinates for each element
        '''
        s = [0]
        for elem in self.bl:
            s.append(s[-1]+elem.L)
        self.s = np.array(s)
        self.L = s[-1]


    def twiss(self):
        '''
        get twiss parameters along s. twx/y are matrix format,
        betax/y, alfax/y are 1D array, duplicate data are kept for convinence
        '''
        for elem in self.bl:
            mx = np.take(np.take(elem.tm,[0,1,5],axis=0),[0,1,5],axis=1)
            my = np.take(np.take(elem.tm,[2,3,5],axis=0),[2,3,5],axis=1)
            if elem.L < 0:
                neglen = True
            else:
                neglen = False
            self.mux = np.append(self.mux,self.mux[-1]+phasetrans(mx,self.twx[:,-1],neglen=neglen))
            self.muy = np.append(self.muy,self.muy[-1]+phasetrans(my,self.twy[:,-1],neglen=neglen))
            self.twx = np.append(self.twx,twisstrans(elem.tx,self.twx[:,-1]),axis=1)
            self.twy = np.append(self.twy,twisstrans(elem.ty,self.twy[:,-1]),axis=1)
        self.betax = self.twx.getA()[0]
        self.betay = self.twy.getA()[0]
        self.alfax = self.twx.getA()[1]
        self.alfay = self.twy.getA()[1]
        self.gamax = self.twx.getA()[2]
        self.gamay = self.twy.getA()[2]
        self.nux = self.N*self.mux[-1]
        self.nuy = self.N*self.muy[-1]


    def getElements(self,types=['drif','bend','quad','sext','moni',
                                'aper','kick','wigg','kmap','skew',
                                'rfca'],
                    prefix='',suffix='',include='',exclude='',
                    lors='list'):
        '''
        get all elements in the given types and with element name
        * start with 'prefix'
        * ends with 'suffix'
        * include 'include'
        if lors == 'list' return a list, otherwise return a set
        used for optimization
        '''
        ele = []
        for el in self.bl:
            cond = el.__class__.__name__ in types  \
                   and el.name.startswith(prefix) \
                   and el.name.endswith(suffix) \
                   and include in el.name
            if len(exclude):
                cond = cond and exclude not in el.name
            if cond:
                ele.append(el)
        if lors == 'list':
            return ele
        else:
            return set(ele) 
        
    def getSIndex(self,s0):
        '''
        get the nearest element index which is neighboring to s0
        '''
        s0 = float(s0)
        if s0 < 0:
            return 0
        elif s0 > self.s[-1]:
            return -1
        else:
            m = np.nonzero(np.array(self.s) > s0)[0][0]
            if s0-self.s[m-1] > self.s[m]-s0:
                return m
            else:
                return m-1

    def getIndex(self,types,prefix='',suffix='',include='',
                 exclude='',exitport=True):
        '''
        get all element index with the given types and 
        starts/ends with the specified string
        types:    str/list-like, element types
        prefix:   str, which is the string element name starts with
        suffix:   str, which is the string element name ends with
        exitport: bool, entrance or exit, if True exit, otherwise entrance
        '''
        a = []
        for i,el in enumerate(self.bl):
            cond = el.__class__.__name__ in types  \
                   and el.name.startswith(prefix) \
                   and el.name.endswith(suffix) \
                   and include in el.name
            if len(exclude):
                cond = cond and exclude not in el.name
            if cond:
                if exitport:
                    a.append(i+1)
                else:
                    a.append(i)
        return np.array(a)


    def disp(self):
        '''
        get dispersion along s
        '''
        for elem in self.bl:
            m = np.take(np.take(elem.tm,[0,1,2,3,5],axis=0),
                        [0,1,2,3,5],axis=1)
            self.dxy = np.append(self.dxy,m*self.dxy[:,-1],axis=1)
        self.etax =  self.dxy.getA()[0]
        self.etaxp = self.dxy.getA()[1]
        self.etay =  self.dxy.getA()[2]
        self.etayp = self.dxy.getA()[3]


    def pltmag(self,unit=1.0,surflvl=0,alfa=1):
        '''
        plot magnets along s
        '''
        sh = 0.75*unit #sext
        qh = 1.0*unit  #quad
        bh = 0.5*unit  #bend
        kh = 0.25*unit #kmap - insertion device, solenoid
        mc = 0.2*unit  #corr - kick
        mh = 0.15*unit #moni - bpm
        mrf = 0.2*unit #RF cavity
        s = [0.]
        ax = plt.gca()
        for e in self.bl:
            if e.__class__.__name__ in ['aper','drif','matx']:
                pass
            elif e.__class__.__name__ == 'quad':
                ax.add_patch(mpatches.Rectangle(
                        (s[-1],surflvl-qh),e.L,2*qh,fc='y',ec='y',alpha=alfa))
            elif e.__class__.__name__ == 'skew':
                ax.add_patch(mpatches.Rectangle(
                        (s[-1],surflvl-qh),e.L,2*qh,fc='c',ec='c',alpha=alfa))
            elif e.__class__.__name__ == 'sext':
                ax.add_patch(mpatches.Rectangle(
                        (s[-1],surflvl-sh),e.L,2*sh,fc='r',ec='r',alpha=alfa))
            elif e.__class__.__name__ == 'bend':
                ax.add_patch(mpatches.Rectangle(
                        (s[-1],surflvl-bh),e.L,2*bh,fc='b',ec='b',alpha=alfa))
            elif e.__class__.__name__ in ['kmap','wigg']:
                ax.add_patch(mpatches.Rectangle(
                        (s[-1],surflvl-kh),e.L,2*kh,fc='g',ec='g',alpha=alfa))
            elif e.__class__.__name__ == 'moni':
                ax.add_patch(mpatches.Rectangle(
                        (s[-1],surflvl-mh),e.L,2*mh,fc='m',ec='m',alpha=alfa))
            elif e.__class__.__name__ == 'kick':
                ax.add_patch(mpatches.Rectangle(
                        (s[-1],surflvl-mc),e.L,2*mc,fc='k',ec='k',alpha=alfa))
            elif e.__class__.__name__ == 'rfca':
                ax.add_patch(mpatches.Rectangle(
                        (s[-1],surflvl-mrf),e.L,2*mrf,fc='r',ec='r',alpha=alfa))
            elif e.__class__.__name__ == 'sole':
                ax.add_patch(mpatches.Rectangle(
                        (s[-1],surflvl-mrf),e.L,2*kh,fc='c',ec='c',alpha=alfa))
            elif e.__class__.__name__ == 'mult':
                ax.add_patch(mpatches.Rectangle(
                        (s[-1],surflvl-mrf),e.L,2*mc,fc='k',ec='k',alpha=alfa))
            else:
                print('unknown type: %s'%e.__class__.__name__)
                pass
            s += [s[-1]+e.L]
        plt.plot(s,np.zeros(len(s))+surflvl,'k',linewidth=1.5)


    def plttwiss(self,srange=None,save=False,fn='twiss.png',figsize=(15,5),
                 etaxfactor=10,etayfactor=10):
        '''
        plot twiss and dispersion
        parameters: save:      bool, if true, save the plot into the file
                               with the given name as 'fn = xxx.xxx'
                    fn:        str,  specify the file name if save is true 
                    srange:    float/list, a list with two elements to define
                               [s-begin, s-end], whole beam-line by default
        updated on 2013-12-11, add srange option suggested by S. Krinsky
        '''
        plt.figure(figsize=figsize)
        plt.plot(self.s,self.betax,'r',linewidth=2,label=r'$\beta_x$')
        plt.plot(self.s,self.betay,'b',linewidth=2,label=r'$\beta_y$')
        plt.plot(self.s,self.etax*etaxfactor,'g',linewidth=2,
                 label=r'$%i\times\eta_x$'%etaxfactor)
        plt.plot(self.s,self.etay*etayfactor,'m',linewidth=2,
                 label=r'$%i\times\eta_y$'%etayfactor)
        self.pltmag(unit=max(self.betax)/20)
        if srange:
            size = plt.axis()
            plt.axis([srange[0],srange[1],size[2],size[3]])
        plt.xlabel(r'$s$ (m)')
        plt.ylabel(r'$\beta$ and $\eta$ (m)')
        plt.legend(bbox_to_anchor=(0, 1.005, 1, .1), loc=3,
                   ncol=4, mode="expand",borderaxespad=0.)
        #plt.title('Twiss Parameters')
        if save:
            plt.savefig(fn)
        plt.show()


    def pltsigma(self,srange=None,save=False,fn='sigma.png',figsize=(15,5)):
        '''
        plot transverse beam size along s
        parameters: save:      bool, if true, save the plot into the file
                               with the given name as 'fn = xxx.xxx'
                    fn:        str,  specify the file name if save is true 
                    srange:    float/list, a list with two elements to define
                               [s-begin, s-end], whole beam-line by default
        '''
        plt.figure(figsize=figsize)
        unit = 1000.
        plt.plot(self.s,np.array(self.sigx)*unit,
                 linewidth=2,label=r'$\sigma_x$')
        plt.plot(self.s,np.array(self.sigy)*unit,
                 linewidth=2,label=r'$\sigma_y$')
        self.pltmag(unit=max(self.sigx)*unit/20)
        if srange:
            size = plt.axis()
            plt.axis([srange[0],srange[1],size[2],size[3]])
        plt.xlabel(r'$s$ (m)')
        plt.ylabel(r'$\sigma_x$ (mm)')
        plt.legend(bbox_to_anchor=(0, 1.005, 1, .1), loc=3,
                   ncol=2, mode="expand",borderaxespad=0.)
        if save:
            plt.savefig(fn)
        plt.show()


    def savefile(self,fn='savefile.py',comment=None):
        '''
        save current beamline to a python file
        '''
        ele = list(set(self.bl))
        ele = sorted(ele, key=lambda el: el.__class__.__name__+el.name)
        fid = open(fn,'w')
        if comment:
            fid.write('# --- comments:\n# --- '+str(comment)+'\n\n')
        fid.write('import pylatt as latt\n\n')
        fid.write('# === Element definition:\n')
        for e in ele:
            if e.__class__.__name__ == 'drif':
                s = '{0} = latt.drif("{1}",L={2})\n'.\
                    format(e.name,e.name,e.L)
            elif e.__class__.__name__ == 'quad':
                s = '{0} = latt.quad("{1}",L={2},K1={3})\n'.\
                    format(e.name,e.name,e.L,e.K1)
            elif e.__class__.__name__ == 'sole':
                s = '{0} = latt.sole("{1}",L={2},KS={3})\n'.\
                    format(e.name,e.name,e.L,e.KS)
            elif e.__class__.__name__ == 'mult':
                s = '{0} = latt.mult("{1}",L={2},K1L={3}),K2L={4}\n'.\
                    format(e.name,e.name,e.L,e.K1L,e.K2L)
            elif e.__class__.__name__ == 'skew':
                s = '{0} = latt.skew("{1}",L={2},K1={3},tilt={4})\n'.\
                    format(e.name,e.name,e.L,e.K1,e.tilt)
            elif e.__class__.__name__ == 'sext':
                s = '{0} = latt.sext("{1}",L={2},K2={3})\n'.\
                    format(e.name,e.name,e.L,e.K2)
            elif e.__class__.__name__ == 'bend':
                s = '{0} = latt.bend("{1}",L={2},angle={3},e1={4},e2={5},K1={6},K2={7})\n' \
                    .format(e.name,e.name,e.L,e.angle,e.e1,e.e2,e.K1,e.K2)
            elif e.__class__.__name__ == 'kmap':
                s = '{0} = latt.kmap("{1}",L={2},kmap1fn="{3}",kmap2fn="{4}",E={5})\n' \
                    .format(e.name,e.name,e.L,e.kmap1fn,e.kmap2fn,e.E) \
                    .replace('"None"','None')
            elif e.__class__.__name__ == 'moni':
                s = '{0} = latt.moni("{1}",L={2})\n'.format(e.name,e.name,e.L)
            elif e.__class__.__name__ == 'aper':
                s = '{0} = latt.aper("{1}",L={2},aper=[{3},{4},{5},{6}])\n' \
                    .format(e.name,e.name,e.L,e.aper[0],e.aper[1],e.aper[2],e.aper[3])
            elif e.__class__.__name__ == 'kick':
                s = '{0} = latt.kick("{1}",L={2},hkick={3},vkick={4})\n'\
                    .format(e.name,e.name,e.L,e.hkick,e.vkick)
            elif e.__class__.__name__ == 'rfca':
                s = '{0} = latt.rfca("{1}",L={2},voltage={3},freq={4})\n'\
                    .format(e.name,e.name,e.L,e.voltage,e.freq)
            elif e.__class__.__name__ == 'wigg':
                s = '{0} = latt.wigg("{1}",L={2},Bw={3})\n'\
                    .format(e.name,e.name,e.L,e.Bw)
            elif e.__class__.__name__ == 'matx':
                fmt = '  [%13.8f,%13.8f,%13.8f,%13.8f,%13.8f,%13.8f],\n'
                m66 = '[\n'
                for mi in range(6):
                    m66 += fmt%tuple(e.tm[mi])
                m66 = m66[:-2] +']\n'
                s = '{0} = latt.matx("{1}",L={2},mat={3})\n'\
                    .format(e.name,e.name,e.L,m66)
            else:
                raise RuntimeError('unknown element type: {0}'.\
                                   format(e.__class__.__name__))
            fid.write(s)
        fid.write('\n# === Beam Line sequence:\n')
        BL = 'BL = ['
        for e in self.bl:
            BL += e.name + ', '
            if len(BL) > 72:
                fid.write(BL+'\n')
                BL = '   '
        BL = BL[0:-2] + ']\n'
        fid.write(BL)
        fid.write('ring = latt.cell(BL)\n')
        fid.close()

    def saveLte(self,fn='temp.lte',simplify=False):
        '''
        save beamline into ELEGANT format file
        fn:       file's name for saving lattice
        simplify: bool, if True, ignore all drifts with zero length
        '''
        fid = open(fn,'w')
        fid.write('! === Convert from Yongjun Li\'s pylatt input \n')
        fid.write('! === Caution: kickmaps need to be adjusted manually\n\n')
        fid.write('! === Element definition:\n')
        eset = list(set(self.bl))
        eset = sorted(eset, key=lambda ele: ele.__class__.__name__+ele.name)
        for ei in eset:
            if ei.__class__.__name__=='drif' and ei.L==0 and simplify:
                continue
            else:
                aele = ei.__repr__() \
                    .replace('sext','ksext') \
                    .replace('quad','kquad') \
                    .replace('skew','kquad') \
                    .replace('bend','csbend')\
                    .replace('aper','scraper')+'\n'
                fid.write(aele)
        fid.write('\n')
        linehead = '! === Beam line sequence:\nring: LINE = ('
        for ei in self.bl:
            if ei.__class__.__name__=='drif' and ei.L==0 and simplify:
                continue
            else:
                linehead += ei.name+', '
            if len(linehead) > 72:
                fid.write(linehead+'&\n')
                linehead = '  '
        fid.write(linehead[:-2]+')\n\n')
        fid.write('use, ring\nreturn\n')
        fid.close()

    def saveTesla(self,fn='temp.tslat',simplify=False):
        '''
        save beamline into Lingyun Yang's TESLA format
        fn:       file's name for saving lattice
        if simplify is true, ignore all drifts with zero length
        '''
        fid = open(fn,'w')
        fid.write('# === Convert from Yongjun Li\'s pylatt input \n\n')
        fid.write('# === Element definition:\n')
        eset = list(set(self.bl))
        eset = sorted(eset, key=lambda ele: ele.__class__.__name__+ele.name)
        for ei in eset:
            if ei.__class__.__name__=='drif' and ei.L==0 and simplify:
                continue
            else:
                aele = ei.__repr__() \
                    .replace('sext','Sextupole') \
                    .replace('drif','Drift') \
                    .replace('quad','Quadrupole') \
                    .replace('skew','Quadrupole') \
                    .replace('bend','Dipole') \
                    .replace('moni','BPM') \
                    .replace('E =','KM_PREF =') \
                    .replace('kmap1fn','KM_FILE_EXTRA1')\
                    .replace('kmap2fn','KM_FILE')\
                    .replace('kmap,','ID,') +';\n'
                fid.write(aele)
        fid.write('\n')
        linehead = '# === Beam line sequence:\nring: LINE = ('
        for ei in self.bl:
            if ei.__class__.__name__=='drif' and ei.L==0 and simplify:
                continue
            else:
                linehead += ei.name+', '
            if len(linehead) > 72:
                fid.write(linehead+'\n')
                linehead = '  '
        fid.write(linehead[:-2]+');\n\n')
        fid.write('setup, line="ring", shared=false;\n')
        fid.close()


    def getMatLine(self):
        '''
        prepare matrix and thin-lens kick for tracking
        mlist is a list of transport matrices between two
        adjacent npnlinear elements (sext and kmap)
        klist is a list of nonlinear element position index
        If dipole has sext-like component, don't use this function
        '''
        mlist = []
        nk = [0]
        for i,ele in enumerate(self.bl):
            if ele.__class__.__name__ in ['sext','kmap']:
                nk.append(i)
        nk.append(len(self.bl))
        for i,j in enumerate(nk[:-1]):
            R = np.mat(np.eye(6))
            for e in self.bl[nk[i]:nk[i+1]]:
                if e.__class__.__name__ not in ['sext','kmap']:
                    R = e.tm*R
            mlist.append(R)
        klist = nk[1:-1]
        self.mlist = mlist
        self.klist = klist


    def eletrack(self,x0,startIndex=0,endIndex=None,sym4=False):
        '''
        element by element track
        x0: 6d initial condition
        endIndex: element index in beamline where tracking stops
                  if None (by default), tracking whole beamline
        '''
        xin = copy.deepcopy(np.array(x0,dtype=float))
        xin = np.reshape(xin,(6,-1))
        if startIndex and startIndex>=0:
            sb = startIndex
        else:
            sb = 0
        if endIndex and endIndex<=len(self.bl):
            se = endIndex
        else:
            se = len(self.bl)
        x = np.zeros((se-sb+1,xin.shape[0],xin.shape[1]))
        x[0] = xin 
        for i in xrange(sb,se):
            if sym4:
                xin[:6] = self.bl[i].sympass4(xin[:6])
            else:
                xin[:6] = elempass(self.bl[i],xin[:6])
            x[i-sb+1] = xin
        return x


    def findClosedOrbit(self, niter=50,fixedenergy=0.0,
                        tol=[1e-6,1e-7,1e-6,1e-7,1e-6,1e-6],
                        sym4=True,verbose=False):
        '''
        find closed orbit by iteration
        niter: number of iterations
        tol: tolerance
        so far, logitudinally, only for fixed energy
        '''
        isconvergent = False
        x1all = None
        x0 = np.zeros(6)
        x0[5] = fixedenergy
        for i in range(niter):
            x1all = self.eletrack(x0,sym4=sym4)
            x1 = x1all[-1][:,0]
            if abs(x0[0]-x1[0])<=tol[0] and \
               abs(x0[1]-x1[1])<=tol[1] and \
               abs(x0[2]-x1[2])<=tol[2] and \
               abs(x0[3]-x1[3])<=tol[3]:
                isconvergent = True
                break
            else:
                x0 = (x0+x1)/2
                x0[4] = 0.
                #print(4*'%15.6f'%tuple(x0[:4]))
        if isconvergent:
            xco = x1all[:,0,:][:,0]
            xpco = x1all[:,1,:][:,0]
            yco = x1all[:,2,:][:,0]
            ypco = x1all[:,3,:][:,0]

            if verbose:
                print('closed orbit found after %i iterations'%(i+1))
            return xco,xpco,yco,ypco,isconvergent,x1all[-1,4,0]
        else:
            xco = x1all[:,0,:][:,0]
            yco = x1all[:,2,:][:,0]
            if verbose:
                print('max. iteration (%i) reached, no closed orbit found'%niter)
            return xco,yco,isconvergent,x1all[-1,4,0]


    def getDispersionWithTracking(self,De=np.linspace(-0.025,0.025,6),deg=4,
                                  verbose=False,figsize=(20,16)):
        '''
        get higher order dispersion and momentum compactor using
        symplectic tracking
        hodisp: higher order dispersion
        hoalpha: higher order momentom compactor
        '''
        Xco,Yco,C,Dl = [],[],[],[]
        for i,de in enumerate(De):
            if verbose:
                sys.stdout.write('\r %03i out of %03i: dE = %9.4f'
                                 %(i+1,len(De),de))
                sys.stdout.flush()
            xco,yco,c,dl = self.findClosedOrbit(fixedenergy=de,
                                                sym4=True,niter=100)
            Xco.append(xco)
            Yco.append(yco)
            C.append(c)
            Dl.append(dl)

        co123 = np.array(Xco)
        disp = np.polyfit(De, co123,deg=deg)
        if verbose:
            plt.figure(figsize=figsize)
            for i,order in enumerate(range(-2,-deg-1,-1)):
                plt.subplot(deg-1,1,i+1)
                plt.plot(self.s,disp[order],'b',linewidth=2,
                         label=r'$\eta_{'+str(i+1)+'}$')
                if i == 0:
                    plt.plot(self.s,self.etax,'ko',label='Linear theory')
                plt.xlabel('s (m)')
                plt.ylabel(r'$\eta_x (m)$')
                plt.legend(loc='best')
            plt.show()
        alpha = np.polyfit(De,Dl,deg=deg)
        self.hodisp = disp
        self.hoalpha = alpha/self.L


    def matrack(self, x0, nturn=1, checkap=False):
        '''
        implement a simple matrix tracking
        x0 is 7xm data representing particle coordinator
        '''
        x0 = np.reshape(x0,(7,-1))
        if not hasattr(self,'mlist'):
            self.getMatLine()
        for n in range(nturn):
            for i,k in enumerate(self.klist):
                x0[:6] = self.mlist[i]*x0[:6]
                #if chkap:
                #    x0 = chkap(x0)
                x0[:6] = elempass(self.bl[k],x0[:6])
                #if chkap:
                #    x0 = chkap(x0)
            x0[:6] = self.mlist[-1]*x0[:6]
            if checkap:
                x0[6] = chkap(x0)
        return x0


    def cmbdrf(self):
        '''
        combine neighboring drifts to form a simplified beamline
        '''
        drfidx = 0
        newline = []
        for ele in self.bl:
            if ele.__class__.__name__ != 'drif':
                newline.append(ele)
            else:
                if not newline or newline[-1].__class__.__name__ != 'drif':
                    drfidx += 1
                    dftname = 'D'+string.zfill(drfidx,4)
                    d = drif(dftname,L=ele.L)
                    newline.append(d)
                else:
                    newline[-1].put('L',newline[-1].L+ele.L)
        return newline
                    

    def getTransMat(self,i0,i1):
        '''
        get linear matrix starting from index i0 to i1
        '''
        n = len(self.bl)
        if any([i0<0,i1<0,i0>n,i1>n]):
            raise RuntimeError('index must be within [0-%i]'%(n-1))
        R = np.mat(np.eye(6))
        if i1 > i0:
            for elem in self.bl[i0:i1]:
                R = elem.tm*R
        elif i1 < i0:
            for elem in self.bl[i0:]:
                R = elem.tm*R
            for elem in self.bl[:i1]:
                R = elem.tm*R
        else:
            pass
        return R



class cell(beamline):
    '''
    Periodical solution for a beamline
    '''
    def __init__(self,bl,N=1,E=3.,kcouple=0.01):
        '''
        bl:  an element list to compose a beamline
             each elements must be a pre-defined instances of magnet
        N:   int, number of period
        E:   float, beam energy in GeV (3 by default)
        kcouple: linear transverse coupling coefficient.
        '''
        self.E = float(E)
        self.N = int(N)
        self.bl = [ele for ele in flatten(bl)]
        self.kcouple = kcouple
        self.update()


    def update(self,rad=False,chrom=False,ndt=False,synosc=False,
               extraFun=None,extraArg=None,verbose=True):
        '''
        refresh periodical cell parameters
        rad = True, calculate all radiation related parameters
        chrom = True, calculate chromaticity
        ndt = True, calculate nonlinear driving terms
        extraFun: extra function
        extraArg: arguments for the extra function
        verbose: if True, print warning when unstable solution
        '''
        self.spos()
        self.isstable,self.R,self.twx,self.twy,self.dxy = \
            period(self.bl)

        if self.isstable:
            self.mux,self.muy = [0.],[0.]
            self.twiss()
            self.disp()
            if rad:
                self.rad()
                self.synosc()
            if chrom:
                self.chrom()
            if ndt: #nonlinear driving terms
                self.geth1()
                self.geth2()
            if synosc:
                self.synosc()
            if extraFun:
                try:
                    self.extraFun(*extraArg)
                except:
                    print('undefined extra function %s'%extraFun)

        else:
            if verbose:
                print('\n === Warning: no stable linear optics === \n')
            self.rmattr(['U0', 'sige', 'emitx', 'nux', 'nuy', 'chy', 
                         'muy', 'gamay', 'gamax', 'etaxp', 'sigy', 
                         'sigx', 'chy0', 'chx0', 'Jy', 
                         'etax', 'mux', 'I', 'tau0', 'chx', 'Je', 
                         'twx', 'twy', 'D', 'nus',
                         'dx', 'emity', 'Jx', 'taue', 'alphac', 
                         'taux', 'tauy', 'alfay', 'alfax', 
                         'betay', 'betax'])


    def rmattr(self,attrs):
        '''
        rm attributes, eg. if no stable solution exists, all perodical
        attributes need to be removed
        '''
        for attr in attrs:
            if hasattr(self,attr):
                delattr(self,attr)


    def __repr__(self):
        '''
        List some main parameters 
        '''
        s = ''
        s += '\n'+'-'*11*11+'\n'
        s += 11*'%11s'%('s','betax','alfax','mux','etax','etaxp','betay','alfay','muy','etay','etayp')+'\n'
        s += '-'*11*11+'\n'
        s += (11*'%11.3e'+'\n')%(self.s[0],self.betax[0],self.alfax[0],self.mux[0], \
                                self.etax[0],self.etaxp[0],self.betay[0],\
                                 self.alfay[0],self.muy[0],self.etay[0],self.etayp[0])
        s += (11*'%11.3e'+'\n')%(self.s[-1],self.betax[-1],self.alfax[-1],self.mux[-1], \
                                self.etax[-1],self.etaxp[-1],self.betay[-1],\
                                 self.alfay[-1],self.muy[-1],self.etay[0],self.etayp[-1])+'\n'
        if hasattr(self,'nus'):
            s += 'Tune: nux = %8.3f, nuy = %8.3f, nus = %8.3f\n'%(self.nux,self.nuy,self.nus)+'\n'
        else:
            s += 'Tune: nux = %11.3f, nuy = %11.3f\n'%(self.nux,self.nuy)+'\n'
        if hasattr(self,'chx0'):
            s += 'uncorrected chromaticity: chx0 = %11.3e, chy0 = %11.3e\n'%(
                self.chx0,self.chy0)+'\n'
            s += 'corrected chromaticity:   chx  = %11.3e, chy  = %11.3e\n'%(
                self.chx,self.chy)+'\n'
        if hasattr(self,'emitx'):
            s += 'Horizontal emittance [nm.rad] = %11.3e\n'%self.emitx+'\n'
            s += 'Momentum compactor alphac = %11.3e\n'%self.alphac+'\n'
            s += 'Radiation damping factor: D = %11.3e\n'%self.D+'\n'
            s += 'Radiation damping partition factors: Jx = %11.3e, Jy = %11.3e, Je = %11.3e\n'\
                 %(self.Jx,self.Jy,self.Je)+'\n'
            s += 'Radiation damping time [ms]: taux = %11.3e, tauy = %11.3e, taue = %11.3e\n'\
                 %(self.taux,self.tauy,self.taue)+'\n'
            s += 'Radiation loss per turn U0 [keV] = %11.3e\n'%self.U0+'\n'
            s += 'fractional energy spread sige = %11.3e\n'%self.sige+'\n'
            s += 'synchrotron radiation integrals\n'
            s += ('-'*5*11+'\n'+5*'%11s')%('I1','I2','I3','I4','I5')+'\n'
            s += ('-'*5*11+'\n'+5*'%11.3e'+'\n')%(self.I[0],self.I[1],self.I[2],self.I[3],self.I[4])+'\n'
        if hasattr(self,'h1') or hasattr(self,'h2'):
            s += self.showh12()
        s += '\n\n'
        return s


    def coupledTwiss(self):
        '''
        calculated Twiss functions (four Betas)  with linear coupling
        twx(y)_I(II): beta-alfa-gama-phase
        '''
        l0,v0 = np.linalg.eig(self.R[:4,:4])
        self.nu_I,self.nu_II = np.arctan2(l0[0].imag,l0[0].real)/twopi,\
                               np.arctan2(l0[2].imag,l0[2].real)/twopi
        bag,bagName = vect2beta(v0)
        bagx_I,bagy_I,bagx_II,bagy_II = bag[:,0],bag[:,1],bag[:,2],bag[:,3]
        for ele in self.bl:
            v1 = ele.tm[:4,:4]*v0
            t,tn = vect2beta(v1)
            bagx_I = np.append(bagx_I,t[:,0],axis=1)
            bagy_I = np.append(bagy_I,t[:,1],axis=1)
            bagx_II = np.append(bagx_II,t[:,2],axis=1)
            bagy_II = np.append(bagy_II,t[:,3],axis=1)
            v0 = v1
        self.twx_I,self.twy_I = np.array(bagx_I),np.array(bagy_I),
        self.twx_II,self.twy_II = np.array(bagx_II),np.array(bagy_II)
        self.twx_I[3] = monoPhase(self.twx_I[3])
        self.twy_I[3] = monoPhase(self.twy_I[3])
        self.twx_II[3] = monoPhase(self.twx_II[3])
        self.twy_II[3] = monoPhase(self.twy_II[3])


    def pltcoupledtwiss(self):
        '''
        plot coupled beta-functions
        '''
        if not hasattr(self,'twx_I'):
            self.coupledTwiss()
        plt.figure(figsize=(20,12))
        plt.subplot(211)
        plt.plot(self.s,self.twx_I[0],'b',label=r'$\beta_{x,I}$')
        plt.plot(self.s,self.twy_II[0],'r',label=r'$\beta_{y,II}$')
        self.pltmag(unit=max(self.twx_I[0])/20,surflvl=0)
        plt.xlabel('s (m)')
        plt.ylabel(r'$\beta (m)$')
        plt.legend(bbox_to_anchor=(0, 1.005, 1, .1), loc=3,
                   ncol=2, mode="expand",borderaxespad=0.)
        plt.subplot(212)
        plt.plot(self.s,self.twx_II[0],'b',label=r'$\beta_{x,II}$')
        plt.plot(self.s,self.twy_I[0],'r',label=r'$\beta_{y,I}$')
        self.pltmag(unit=max(self.twx_II[0])/20,surflvl=0)
        plt.xlabel('s (m)')
        plt.ylabel(r'$\beta (m)$')
        plt.legend(bbox_to_anchor=(0, 1.005, 1, .1), loc=3,
                   ncol=2, mode="expand",borderaxespad=0.)
        plt.show()


    def getOneTurnMatrix(self,index=0):
        '''
        get one turn linear matrix starting from given index, 0 by default
        '''
        R = np.mat(np.eye(6))
        for elem in self.bl[index:]:
            R = elem.tm*R
        for elem in self.bl[0:index]:
            R = elem.tm*R
        return R


    def getP2PMatrix(self,i0,i1):
        '''
        get point to point transfer matrix:
        '''
        R = np.mat(np.eye(6))
        if i1 >= i0:
            for elem in self.bl[i0:i1]:
                R = elem.tm*R
            return R
        if i1 < i0:
            for elem in self.bl[i0:]:
                R = elem.tm*R
            for elem in self.bl[:i1]:
                R = elem.tm*R
            return R


    def getf2vsskew(self,index=[0],skews=[],dk=0.001,verbose=0):
        '''
        coupled f2 coefficients vs. skew response matrix
        '''
        nbpm,nskew = len(index),len(skews)
        if nskew == 0:
            skews = self.getElements('skew')
            nskew = len(skews)
        c1010,c0101 = np.zeros((nbpm,nskew)),np.zeros((nbpm,nskew))
        c0110,c1001 = np.zeros((nbpm,nskew)),np.zeros((nbpm,nskew))
        h1010r,h1010i = np.zeros((nbpm,nskew)),np.zeros((nbpm,nskew))
        h1001r,h1001i = np.zeros((nbpm,nskew)),np.zeros((nbpm,nskew))
        for ik,skew in enumerate(skews):
            skew.put('K1',dk)
            self.update()
            cc1010,cc0101,cc0110,cc1001 = [],[],[],[]
            hh1010r,hh1010i,hh1001r,hh1001i = [],[],[],[]
            for bi in index:
                Ri = self.getOneTurnMatrix(bi)
                f2 = tm2f2(Ri)
                ih1010r,ih1010i,ih1001r,ih1001i = f22h2(f2)
                cc1010.append(f2.pickWithIndex([1,0,1,0])/dk)
                cc0101.append(f2.pickWithIndex([0,1,0,1])/dk)
                cc0110.append(f2.pickWithIndex([0,1,1,0])/dk)
                cc1001.append(f2.pickWithIndex([1,0,0,1])/dk)
                hh1010r.append(ih1010r/dk)
                hh1010i.append(ih1010i/dk)
                hh1001r.append(ih1001r/dk)
                hh1001i.append(ih1001i/dk)
            skew.put('K1',0)
            c1010[:,ik] = cc1010
            c0101[:,ik] = cc0101
            c0110[:,ik] = cc0110
            c1001[:,ik] = cc1001
            h1010r[:,ik] = hh1010r
            h1010i[:,ik] = hh1010i
            h1001r[:,ik] = hh1001r
            h1001i[:,ik] = hh1001i
            if verbose:
                sys.stdout.write('\r --- %04i out of %04i done (%3i%%) ---'\
                                 %(ik+1,nskew,(ik+1)*100./nskew))
                sys.stdout.flush()
        self.c1010rm = c1010
        self.c0101rm = c0101
        self.c0110rm = c0110
        self.c1001rm = c1001
        self.h1010rrm = h1010r
        self.h1010irm = h1010i
        self.h1001rrm = h1001r
        self.h1001irm = h1001i
        self.update()


    def getCouplingResponseMatrix(self,index=[0],skews=[],dk=0.001,verbose=0):
        '''
        one turn matrix vs. skew response matrix
        '''
        if len(skews) == 0:
            skews = self.getElements('skew')
        R0 = []
        for i in index:
            Rt = np.array(self.getOneTurnMatrix(i)[:4,:4])
            Ri = np.vstack((Rt[:2,2:],Rt[2:,:2])).flatten()
            R0.append(Ri)
        R0 = np.array(R0).flatten()
        nskew = len(skews)
        rm = np.zeros((len(R0),nskew))
        for ik,skew in enumerate(skews):
            skew.put('K1',dk)
            self.update()
            R1 = []
            for i in index:
                Rt = np.array(self.getOneTurnMatrix(i)[:4,:4])
                Ri = np.vstack((Rt[:2,2:],Rt[2:,:2])).flatten()
                R1.append(Ri)
            R1 = np.array(R1).flatten()
            dRdk = (R1-R0)/dk
            rm[:,ik] = dRdk
            skew.put('K1',0)
            if verbose:
                sys.stdout.write('\r --- %04i out of %04i done (%3i%%) ---'\
                                 %(ik+1,nskew,(ik+1)*100./nskew))
                sys.stdout.flush()
        self.lcrm = rm
        self.update()
        return rm,R0
            

    def rad(self,includeWig=0):
        '''
        copy from S. Krinsky's code:
        Radiation integrals calculated according to Helm, Lee and Morton,
        IEEE Trans. Nucl. Sc., NS-20, 1973, p900
        E = energy in GeV
        N = number of superperiods
        I = synchrotron integrals [I1,I2,I3,I4,I5]
        alphac = momentum compaction
        U0 = energy radiated per turn (keV)
        Jx,y,e = damping partition factors [Jx = 1-D, Jy = 1, Je = 2+D]
        tau= Damping time [taux,tauy,taue] (ms)
        sige = fractional energy spread
        emitx = horizonat emittance (nm)
        '''
        const = 55./(32.*np.sqrt(3))
        re = 2.817940e-15 #unit:  m
        lam = 3.861592e-13 #unit: m
        grel = 1956.95*self.E #E in GeV
        Ee = 0.510999 #unit: MeV
        self.I = 5*[0.]
        for i, elem in enumerate(self.bl):
            if elem.__class__.__name__ == 'bend':
                L = elem.L
                K = elem.K1
                angle = elem.angle
                e1 = elem.e1
                e2 = elem.e2
                R = elem.R
                t1 = np.tan(e1)/R
                t2 = np.tan(e2)/R
                b0 = self.twx[0,i]
                a0 = self.twx[1,i]
                #g0 = self.twx[2,i]
                eta0 = self.etax[i]
                etap0 = self.etaxp[i]
                etap1 = etap0+eta0*t1
                a1 = a0-b0*t1
                g1 = (1+a1**2)/b0
                if K+1/R**2 > 0:
                    k = np.sqrt(K+1/R**2)
                    p = k*L
                    S = np.sin(p)
                    C = np.cos(p)
                    eta2 = eta0*C+etap1*S/k+(1-C)/(R*k**2)
                    av_eta = eta0*S/p+etap1*(1-C)/(p*k)+(p-S)/(p*k**2*R)
                    av2 = -K*av_eta/R+(eta0*t1+eta2*t2)/(2.*L*R)
                    av_H = g1*eta0**2+2*a1*eta0*etap1+b0*etap1**2 + \
                           (2.*angle)*(-(g1*eta0+a1*etap1)*(p-S)/(k*p**2) + \
                                       (a1*eta0+b0*etap1)*(1-C)/p**2) + \
                           angle**2*(g1*(3.*p-4.*S+S*C)/(2.*k**2*p**3) - \
                                     a1*(1.-C)**2/(k*p**3)+b0*(p-C*S)/(2.*p**3))
                elif K+1/R**2 < 0:
                    k = np.sqrt(-K-1/R**2)
                    p = k*L
                    S = np.sinh(p)
                    C = np.cosh(p)
                    eta2 = eta0*C+etap1*S/k+(1-C)/(-R*k**2)
                    av_eta = eta0*S/p+etap1*(1-C)/(-p*k)+(p-S)/(-p*k**2*R)
                    av2 = -K*av_eta/R+(eta0*t1+eta2*t2)/(2.*L*R)
                    av_H = g1*eta0**2+2*a1*eta0*etap1+b0*etap1**2 + \
                           (2.*angle)*(-(g1*eta0+a1*etap1)*(p-S)/(-k*p**2) + \
                                    (a1*eta0+b0*etap1)*(1-C)*(-1.)/p**2) + \
                           angle**2*(g1*(3.*p-4.*S+S*C)/(2.*k**2*p**3) - \
                                     a1*(1.-C)**2/(k*p**3)+b0*(p-C*S)/(-2.*p**3))
                else:
                    print('1/R**2+K1 == 0, not implemented')
                    pass
                self.I[0] += L*av_eta/R
                self.I[1] += L/R**2
                self.I[2] += L/abs(R)**3
                self.I[3] += L*av_eta/R**3-2.*L*av2
                self.I[4] += L*av_H/abs(R)**3
        LSUP = self.s[-1]
        self.alphac = self.I[0]/LSUP
        self.U0 = self.N*666.66*re*Ee*grel**4*self.I[1]
        self.D = self.I[3]/self.I[1]
        self.Jx = 1-self.D
        self.Jy = 1.
        self.Je = 2+self.D
        self.tau0 = 3*LSUP*1e3/(re*csp*grel**3*self.I[1])
        self.taux = self.tau0/self.Jx
        self.tauy = self.tau0
        self.taue = self.tau0/self.Je
        self.sige = np.sqrt(const*lam*grel**2*self.I[2]/(2.*self.I[1]+self.I[3])) 
        self.emitx = const*lam*grel**2*(self.I[4]/(self.I[1]-self.I[3]))*1e9 #nm
        self.emity = self.emitx*self.kcouple/(1+self.kcouple) #nm
        self.sigx =[np.sqrt(self.betax[m]*self.emitx*1e-9) + 
                    abs(self.etax[m])*self.sige for m in range(len(self.s))]
        self.sigy =[np.sqrt(self.twy[0,m]*self.emity*1e-9) 
                    for m in range(len(self.s))]
        if includeWig:
            '''
            # --- Sam's code
            ind = self.getIndex('kmap',prefix='dw',exitport=0)
            E0 = self.bl[ind[0]].E
            gam = 1957.*E0
            rho = 88.5*E0**4/self.U0
            Uw = 0.
            f,u2,u3,Ut = 0.,0.,0.,0.
            f0 = 2.*3.84e-4*gam**2*rho/(3.*np.pi**2*self.emitx)
            for i in ind:
                elem = self.bl[i]
                bx0 = self.betax[i]
                bxav = bx0+elem.L**2/(12.*bx0)
                rhow = 3.33*elem.E/elem.Bw
                deltaw = elem.wavelen/(twopi*rhow)
                u = elem.L/(2.*twopi*rho)
                u2 += u*(rho/rhow)**2
                u3 += u*(rho/rhow)**3*8./(3.*np.pi)
                Uw += elem.L/(2*twopi*rhow**2)
                f += (elem.L/rhow**3)*(deltaw**2*bxav/5. + \
                                       self.etax[i]**2/bx0+bx0*self.etaxp[i]**2)
            self.Uw = 88.5*E0**4*Uw
            self.Ut = self.U0+self.Uw
            self.emitxw = self.emitx/(1+self.Uw/self.U0)
            self.sigew = self.sige*np.sqrt((1.+u3)/(1.+u2))
            self.tauw = self.tau0*self.U0/self.Ut
            #f = f0*f # I don't know what it is
            #print u3,u2
            '''
            # --- S.Y. Lee
            Uw,u3,u2 = 0,0,0
            dwIndex = self.getIndex('kmap',prefix='dw',exitport=0)
            E0 = self.bl[dwIndex[0]].E
            rho = 88.5*E0**4/self.U0
            for i in dwIndex:
                dw = self.bl[i]
                rhow = dw.E*1e9/csp/dw.Bw
                Uwi = 88.5*E0**4*dw.L/(2*twopi*rhow**2)
                Uw += Uwi
                u3 += 8*rho*Uwi/3/np.pi/rhow/self.U0
                u2 += Uwi/self.U0
            self.Uw = Uw
            self.Ut = self.U0+self.Uw
            self.emitxw = self.emitx/(1+self.Uw/self.U0)
            self.sigew = self.sige*np.sqrt((1.+u3)/(1.+u2))
            self.tauw = self.tau0*self.U0/self.Ut
            self.tauxw = self.tauw/self.Jx
            self.tauyw = self.tauw
            self.tauew = self.tauw/self.Je

    def synosc(self,verbose=False):
        '''
        synchrotron oscillation
        '''
        if not hasattr(self,'U0'):
            self.rad()
        rfcas = self.getElements('rfca')
        if len(rfcas) == 0:
            if verbose:
                print('=== warning: no RF cavity found ===')
            return
        vt = 0.
        for rfca in rfcas:
            vt += rfca.voltage
            freqrf = rfca.freq
        self.Vrf = vt
        self.phaserf = np.pi-np.arcsin(self.U0*1e3/self.Vrf)
        self.revfreq = csp/self.L
        self.h = int(round(freqrf/self.revfreq))
        self.freqrf = self.h*self.revfreq
        for rfca in rfcas:
            rfca.freq = self.freqrf
        self.nus = np.sqrt(self.h*self.Vrf \
                           *abs(np.cos(self.phaserf)*self.alphac)/ \
                           (twopi*self.E*1e9))
        # --- bucket height
        Y = np.sqrt(abs(np.cos(self.phaserf) - \
                        (np.pi/2-self.phaserf)*np.sin(self.phaserf)))
        self.bucketHeight = np.sqrt(2.*self.Vrf/ \
                                    (self.E*1e9*np.pi*self.h*abs(self.alphac)))


    def synHam(self,dE,phi,ho=False):
        '''
        calculate synchrotron oscillation Hamiltonian with
        given deltaE and phase.
        if ho (higher order) is true, using up to 2nd alphac
        to calculate Hamiltonian
        '''
        if not ho:
            H = 1./2*self.h*self.revfreq*self.alphac*dE**2 + \
            self.revfreq*self.Vrf/(2*np.pi*self.E*1e9) * \
            (np.cos(phi)-np.cos(self.phaserf) + 
             (phi-self.phaserf)*np.sin(self.phaserf))
        else:
            if not hasattr(self,'hoalpha'):
                self.getDispersionWithTracking()
            H = 1./2*self.h*self.revfreq*self.hoalpha[-2]*dE**2 + \
                1./3*self.h*self.revfreq*self.hoalpha[-3]*dE**3 + \
                1./4*self.h*self.revfreq*self.hoalpha[-4]*dE**4 + \
                self.revfreq*self.Vrf/(2*np.pi*self.E*1e9) * \
                (np.cos(phi)-np.cos(self.phaserf) + 
                 (phi-self.phaserf)*np.sin(self.phaserf))
        return H


    def chrom(self,cor=True):
        '''
        Calculates linear chromaticity dnu/(dE/E)
        original copy from S. Krinsky
        Simple, correct for quadrupoles and sextupoles
        Approximate for dipole with step profile
        Accurate for large bend radius and small bend angle per dipole
        when cor=False, it does not calculate chromaticity contribution
        from independent sextupoles
        '''
        #print('Warning: may NOT be good for small rings, dipole with gradient.')
        chx = 0.
        chy = 0.
        chx0 = 0.
        chy0 = 0.
        for i, elem in enumerate(self.bl):
            if elem.__class__.__name__ in ['drif','moni','aper','wigg','matx','sole']:
                continue
            if elem.__class__.__name__ == 'mult':
                dchx = -elem.K1L*self.betax[i]
                dchy =  elem.K1L*self.betay[i]
                chx0 += dchx
                chy0 += dchy
                chx += dchx
                chy += dchy
                if cor:
                    dchx =  elem.K2L*self.etax[i]*self.betax[i]
                    dchy = -elem.K2L*self.etax[i]*self.betay[i]
                    chx += dchx
                    chy += dchy
                continue
            s,w = gint(0.,elem.L)
            betax,alphax,gammax = [],[],[]
            betay,alphay,gammay = [],[],[]
            eta,etap=[],[]
            for j in range(8):
                mx,my,tx,ty = twmat(elem,s[j])
                wx = twisstrans(tx,self.twx[:,i])
                wy = twisstrans(ty,self.twy[:,i])
                dx = mx*np.take(self.dxy[:,i],[0,1,4],axis=0)
                betax.append(wx[0,0])
                alphax.append(wx[1,0])
                gammax.append(wx[2,0])
                betay.append(wy[0,0])
                alphay.append(wy[1,0])
                gammay.append(wy[2,0])
                eta.append(dx[0,0])
                etap.append(dx[1,0])
            betax,alphax,gammax = np.array(betax),np.array(alphax),np.array(gammax)
            betay,alphay,gammay = np.array(betay),np.array(alphay),np.array(gammay)
            eta,etap = np.array(eta),np.array(etap)
            if elem.__class__.__name__ == 'quad':
                dchx = -elem.K1*sum(w*betax)
                dchy =  elem.K1*sum(w*betay)
                chx += dchx
                chy += dchy
                chx0 += dchx
                chy0 += dchy
            elif elem.__class__.__name__ == 'bend':
                h = elem.angle/elem.L
                if elem.K1 == 0.:
                    dchx = -h**2*sum(w*betax)-2*h*sum(w*etap*alphax)+\
                           h*sum(w*eta*gammax)
                    dchy = h*sum(w*eta*gammay)
                else:
                    dchx = -(elem.K1+h**2)*sum(w*betax)-\
                           2*elem.K1*h*sum(w*eta*betax) - \
                        2*h*sum(w*etap*alphax)+h*sum(w*eta*gammax)
                    dchy = elem.K1*sum(w*betay)-h*elem.K1*sum(w*eta*betay)+\
                           h*sum(w*eta*gammay)
                if hasattr(elem,'K2'):
                    dchx +=  elem.K2*sum(w*eta*betax)
                    dchy += -elem.K2*sum(w*eta*betay)
                b0x = self.twx[0,i]
                b0y = self.twy[0,i]
                b1x = self.twx[0,i+1]
                b1y = self.twy[0,i+1]
                dchx +=  h*b0x*np.tan(elem.e1)+h*b1x*np.tan(elem.e2)
                dchy += -h*b0y*np.tan(elem.e1)-h*b1y*np.tan(elem.e2)
                chx += dchx
                chy += dchy
                chx0 += dchx
                chy0 += dchy
            elif elem.__class__.__name__ == 'sext' and cor:
                if elem.L == 0.:
                    dchx =  elem.K2*self.etax[i]*self.twx[0,i]
                    dchy = -elem.K2*self.etax[i]*self.twy[0,i]
                else:
                    dchx = elem.K2*sum(w*eta*betax)
                    dchy =-elem.K2*sum(w*eta*betay)
                chx += dchx
                chy += dchy
        self.chx = chx/(2*twopi)*self.N
        self.chy = chy/(2*twopi)*self.N
        self.chx0 = chx0/(2*twopi)*self.N
        self.chy0 = chy0/(2*twopi)*self.N


    def cchrom(self,var,ch=[0,0],minSextValue=False):
        '''
        use specified sexts to correct chromaticity
        if minSextValue is True, try to minimize the 
        sum of absolute sextupole strengthes
        '''
        sexts = [[v,'K2'] for v in var]
        if minSextValue:
            self.svabs = 0
            for s in sexts: self.svabs += np.abs(s[0].K2)
            con = [['chx',float(ch[0])],['chy',float(ch[1])],['svabs',0.]]
            wgh = [1.0,1.0,0.5]
        else:
            con = [['chx',float(ch[0])],['chy',float(ch[1])]]
            wgh = [1.0,1.0]
        optm(self,sexts,con,wgh)
        if hasattr(self, 'svabs'):
            delattr(self, 'svabs')
        self.chrom()


    def cchrom1(self,var,ch=[0,0]):
        '''
        use specified sexts to correct chromaticity
        if minSextValue is True, try to minimize the 
        sum of absolute sextupole strengthes
        '''
        if not hasattr(self,'chrm'):
            self.getChrm(self,var)
        self.chrom()
        dk = np.linalg.lstsq(self.chrm, 
                             np.array(ch)-np.array([self.chx,self.chy]))[0]
        for i,v in enumerate(var):
            v.put('K2',v.K2+dk[i])
        self.chrom()
                     

    def simuTbt(self,bpmIndex=[],nturns=1050,x0=[1.e-3,0,0,0,0,0],verbose=0):
        '''
        simulate TbT 
        '''
        if not len(bpmIndex):
            bpmIndex = ring.getIndex('moni')
        x = np.zeros((len(bpmIndex),nturns))
        y = np.zeros((len(bpmIndex),nturns))
        for i in range(nturns):
            xall = self.eletrack(x0)
            x[:,i] = xall[bpmIndex,0,0]
            y[:,i] = xall[bpmIndex,2,0]
            x0 = xall[-1]
            if verbose:
                sys.stdout.write('\r --- %04i out of %04i done (%3i%%) ---'\
                                 %(i+1,nturns,(i+1)*100./nturns))
                sys.stdout.flush()
        return x,y


    def showh12(self):
        '''
        get a string to display h1 and h2
        '''
        str0 = ''
        if hasattr(self,'h1'):
            str0 += '\n=* First order driving terms *=\n'
            for k in self.h1.keys():
                rr = float(np.real(self.h1[k]))
                ii = float(np.imag(self.h1[k]))
                str0 += '%s = %15.6e %+15.6ej\n'%(k,rr,ii)
        if hasattr(self,'h2'):
            str0 += '\n=* Second order driving terms *=\n'
            for k in self.h2.keys():
                rr = float(np.real(self.h2[k]))
                ii = float(np.imag(self.h2[k]))
                str0 += '%s = %15.6e %+15.6ej\n'%(k,rr,ii)
        return str0


    def plth12(self,save=False):
        '''
        plot h1 and h2 in polar coordinate
        '''
        plt.figure()
        if hasattr(self,'h1'):
            plt.subplot(1,2,1)
            lgd = []
            for k in self.h1.keys():
                plt.plot([0,np.real(self.h1[k])],[0,np.imag(self.h1[k])],'-+',linewidth=2)
                lgd.append(k)
            plt.axis('equal')
            plt.legend(lgd)
        if hasattr(self,'h2'):
            plt.subplot(1,2,2)
            lgd = []
            for k in self.h2.keys():
                plt.plot([0,np.real(self.h2[k])],[0,np.imag(self.h2[k])],'-+',linewidth=2)
                lgd.append(k)
            plt.axis('equal')
            plt.legend(lgd)
        if save:
            plt.savefig('h12.eps')
            plt.savefig('h12.png')
        plt.show()


    def twmid(self,i):
        '''
        twiss parameter in the middle of the i-th elem
        '''
        ei = self.bl[i]
        mx,my,tx,ty = twmat(ei,ei.L/2)
        twx = twisstrans(tx,self.twx[:,i])
        twy = twisstrans(ty,self.twy[:,i])
        dx = mx*np.take(self.dxy[:,i],[0,1,4],axis=0)
        bxi,byi = twx[0,0],twy[0,0]
        dxi = dx[0,0]
        if ei.L < 0:
            neglen = True
        else:
            neglen = False
        dpx = phasetrans(mx,self.twx[:,i],neglen=neglen)
        dpy = phasetrans(my,self.twy[:,i],neglen=neglen)
        muxi,muyi = self.mux[i]+dpx,self.muy[i]+dpy
        return bxi,byi,dxi,muxi*twopi,muyi*twopi


    def createh12table(self):
        '''
        create twiss table for h1 and h2 computation
        '''
        tab = []
        mags = self.getElements(['quad','sext'])
        magIndexs = self.getIndex(['quad','sext'],exitport=0)
        for i,mag in enumerate(mags):
            if mag.__class__.__name__ == 'quad':
                pl = [1]
                bn = mag.K1 
            else: # --- sext
                pl = [2]
                bn = mag.K2/2
            bx,by,dx,mx,my = self.twmid(magIndexs[i])
            pl += [mag.L,bn,bx,by,dx,mx,my]
            tab.append(pl)
        self.h12table = np.array(tab)


    def geth1(self):
        '''
        non-linear driving terms
        '''
        if not hasattr(self,'h12table'):
            self.createh12table()

        h11001 = complex(0,0)
        h00111 = complex(0,0)
        h20001 = complex(0,0)
        h20001 = complex(0,0)
        h00201 = complex(0,0)
        h10002 = complex(0,0)

        h21000 = complex(0,0)
        h30000 = complex(0,0)
        h10110 = complex(0,0)
        h10020 = complex(0,0)
        h10200 = complex(0,0)

        for i,ei in enumerate(self.h12table):
            if ei[0] == 2:
                Li,bni,bxi,byi,dxi,muxi,muyi = ei[1],ei[2],ei[3],ei[4],ei[5],ei[6],ei[7]
                K2Li = Li*bni
                h11001 -= 2*K2Li*dxi*bxi 
                h00111 += 2*K2Li*dxi*byi 
                h20001 -= 2*K2Li*dxi*bxi*np.exp(2j*muxi)
                h00201 += 2*K2Li*dxi*byi*np.exp(2j*muyi)
                h10002 -= K2Li*dxi**2*np.sqrt(bxi)*np.exp(1j*muxi)

                h21000 -= K2Li*bxi**(3./2)*np.exp(1j*muxi)
                h30000 -= K2Li*bxi**(3./2)*np.exp(3j*muxi)
                h10110 += K2Li*np.sqrt(bxi)*byi*np.exp(1j*muxi)
                h10020 += K2Li*np.sqrt(bxi)*byi*np.exp(1j*(muxi-2*muyi))
                h10200 += K2Li*np.sqrt(bxi)*byi*np.exp(1j*(muxi+2*muyi))
                
            if ei[0] == 1:
                Li,bni,bxi,byi,dxi,muxi,muyi = ei[1],ei[2],ei[3],ei[4],ei[5],ei[6],ei[7]
                K1Li = Li*bni
                h11001 += K1Li*bxi
                h00111 -= K1Li*byi
                h20001 += K1Li*bxi*np.exp(2j*muxi)
                h00201 -= K1Li*byi*np.exp(2j*muyi)
                h10002 += K1Li*dxi*np.sqrt(bxi)*np.exp(1j*muxi)

            # --- dipole fringe field was ignored

        self.h1 = {'h11001':h11001/4,'h00111':h00111/4,'h20001':h20001/8,'h00201':h00201/8,
                   'h10002':h10002/2,'h21000':h21000/8,'h30000':h30000/24,'h10110':h10110/4,
                   'h10020':h10020/8,'h10200':h10200/8}


    def geth2(self,**kwargs):
        '''
        non-linear driving terms
        ref: Second-order driving terms due to sextupoles and chromatic effects of quadrupoles
        AOP-TN-2009-020
        Chun-xi Wang
        '''
        if not hasattr(self,'h12table'):
            self.createh12table()

        if kwargs.get('all',0):
            h22000 = complex(0,0)
            h31000 = complex(0,0)
            h11110 = complex(0,0)
            h11200 = complex(0,0)
            h40000 = complex(0,0)
            h20020 = complex(0,0)
            h20110 = complex(0,0)
            h20200 = complex(0,0)
            h00220 = complex(0,0)
            h00310 = complex(0,0)
            h00400 = complex(0,0)

            h21001 = complex(0,0)
            h30001 = complex(0,0)
            h10021 = complex(0,0)
            h10111 = complex(0,0)
            h10201 = complex(0,0)
            h11002 = complex(0,0)
            h20002 = complex(0,0)
            h00112 = complex(0,0)
            h00202 = complex(0,0)
            h10003 = complex(0,0)
            h00004 = complex(0,0)
        else:
            if kwargs.get('h22000',0):
                h22000 = complex(0,0)
            if kwargs.get('h31000',0):
                h31000 = complex(0,0)
            if kwargs.get('h11110',0):
                h11110 = complex(0,0)
            if kwargs.get('h11200',0):
                h11200 = complex(0,0)
            if kwargs.get('h40000',0):
                h40000 = complex(0,0)
            if kwargs.get('h20020',0):
                h20020 = complex(0,0)
            if kwargs.get('h20110',0):
                h20110 = complex(0,0)
            if kwargs.get('h20200',0):
                h20200 = complex(0,0)
            if kwargs.get('h00220',0):
                h00220 = complex(0,0)
            if kwargs.get('h00310',0):
                h00310 = complex(0,0)
            if kwargs.get('h00400',0):
                h00400 = complex(0,0)
            if kwargs.get('h21001',0):
                h21001 = complex(0,0)
            if kwargs.get('h30001',0):
                h30001 = complex(0,0)
            if kwargs.get('h10021',0):
                h10021 = complex(0,0)
            if kwargs.get('h20002',0):
                h20002 = complex(0,0)
            if kwargs.get('h00112',0):
                h00112 = complex(0,0)
            if kwargs.get('h00202',0):
                h00202 = complex(0,0)
            if kwargs.get('h10003',0):
                h10003 = complex(0,0)
            if kwargs.get('h00004',0):
                h00004 = complex(0,0)
            if kwargs.get('h',0):
                h = complex(0,0)
            if kwargs.get('h',0):
                h = complex(0,0)
                
        for i,ei in enumerate(self.h12table):
            if ei[0] == 2:
                Li,bni,bxi,byi,dxi,muxi,muyi = ei[1],ei[2],ei[3],ei[4],ei[5],ei[6],ei[7]
                K2Li = Li*bni
                for j,ej in enumerate(self.h12table):
                    if ej[0] == 2:
                        Lj,bnj,bxj,byj,dxj,muxj,muyj = ej[1],ej[2],ej[3],ej[4],ej[5],ej[6],ej[7]
                        K2Lj = Lj*bnj
                        if i != j:
                            if 'h22000' in locals(): d22000 = K2Li*K2Lj*bxi**(3./2)*bxj**(3./2)*(np.exp(3j*(muxi-muxj))+\
                                                                      3*np.exp(1j*(muxi-muxj)))
                            if 'h31000' in locals(): d31000 = K2Li*K2Lj*bxi**(3./2)*bxj**(3./2)*np.exp(1j*(3*muxi-muxj))
                            if 'h11110' in locals(): d11110 = K2Li*K2Lj*np.sqrt(bxi*bxj)*byi*(bxj*(np.exp(-1j*(muxi-muxj))-\
                                                                          np.exp(1j*(muxi-muxj)))+\
                                                                     byj*(np.exp(1j*(muxi-muxj+2*muyi-2*muyj))+\
                                                                          np.exp(-1j*(muxi-muxj-2*muyi+2*muyj))))
                            if 'h11200' in locals(): d11200 = K2Li*K2Lj*np.sqrt(bxi*bxj)*byi*(bxj*(np.exp(-1j*(muxi-muxj-2*muyi))-\
                                                                          np.exp(1j*(muxi-muxj+2*muyi)))+\
                                                                   2*byj*(np.exp(1j*(muxi-muxj+2*muyi))+\
                                                                          np.exp(-1j*(muxi-muxj-2*muyj))))
                            if 'h40000' in locals(): d40000 = K2Li*K2Lj*bxi**(3./2)*bxj**(3./2)*np.exp(1j*(3*muxi+muxj))
                            if 'h20020' in locals(): d20020 = K2Li*K2Lj*np.sqrt(bxi*bxj)*byi*(bxj*np.exp(-1j*(muxi-3*muxj+2*muyi))-\
                                                             (bxj+4*byj)*np.exp(1j*(muxi+muxj-2*muyi)))
                            if 'h20110' in locals(): d20110 = K2Li*K2Lj*np.sqrt(bxi*bxj)*byi*(bxj*(np.exp(-1j*(muxi-3*muxj))-np.exp(1j*(muxi+muxj)))+\
                                                                    2*byj*np.exp(1j*(muxi+muxj+2*muyi-2*muyj)))
                            if 'h20200' in locals(): d20200 = K2Li*K2Lj*np.sqrt(bxi*bxj)*byi*(bxj*np.exp(-1j*(muxi-3*muxj-2*muyi))-\
                                                             (bxj-4*byj)*np.exp(1j*(muxi+muxj+2*muyi)))
                            if 'h00220' in locals(): d00220 = K2Li*K2Lj*np.sqrt(bxi*bxj)*byi*byj*(np.exp(1j*(muxi-muxj+2*muyi-2*muyj))+\
                                                                       4*np.exp(1j*(muxi-muxj))-\
                                                                         np.exp(-1j*(muxi-muxj-2*muyi+2*muyj)))
                            if 'h00310' in locals(): d00310 = K2Li*K2Lj*np.sqrt(bxi*bxj)*byi*byj*(np.exp(1j*(muxi-muxj+2*muyi))-\
                                                                         np.exp(-1j*(muxi-muxj-2*muyi)))
                            if 'h00400' in locals(): d00400 = K2Li*K2Lj*np.sqrt(bxi*bxj)*byi*byj*np.exp(1j*(muxi-muxj+2*muyi+2*muyj))
                            # --- geometric/chromatic
                            if 'h21001' in locals(): d21001 = -1j/16*K2Li*K2Lj*bxi*bxj**(3./2)*dxi*(np.exp(1j*muxj)-\
                                                                         2*np.exp(1j*(2*muxi-muxj))+\
                                                                           np.exp(-1j*(2*muxi-3*muxj)))
                            if 'h30001' in locals(): d30001 = -1j/16*K2Li*K2Lj*bxi*bxj**(3./2)*dxi*(np.exp(3j*muxj)-\
                                                                           np.exp(1j*(2*muxi+muxj)))
                            if 'h10021' in locals(): d10021 = 1j/16*K2Li*K2Lj*bxi*np.sqrt(bxj)*byj*dxi*(np.exp(1j*(muxj-2*muyj))-\
                                                                               np.exp(1j*(2*muxi-muxj-2*muyj)))-\
                                     1j/8*K2Li*K2Lj*np.sqrt(bxj)*byi*byj*dxi*(np.exp(1j*(muxj-2*muyi))-\
                                                                              np.exp(1j*(muxj-2*muyj)))
                            if 'h10111' in locals(): d10111 = 1j/8*K2Li*K2Lj*bxi*np.sqrt(bxj)*byj*dxi*(np.exp(1j*muxj)-\
                                                                              np.exp(1j*(2*muxi-muxj)))-\
                                     1j/8*K2Li*K2Lj*np.sqrt(bxj)*byi*byj*dxi*(np.exp(1j*(muxj-2*muyi+2*muyj))-\
                                                                              np.exp(1j*(muxj+2*muyi-2*muyj)))
                            if 'h10201' in locals(): d10201 = 1j/16*K2Li*K2Lj*bxi*np.sqrt(bxj)*byj*dxi*(np.exp(1j*(muxj+2*muyj))-\
                                                                               np.exp(1j*(2*muxi-muxj+2*muyj)))+\
                                     1j/8*K2Li*K2Lj*np.sqrt(bxj)*byi*byj*dxi*(np.exp(1j*(muxj+2*muyi))-\
                                                                              np.exp(1j*(muxj+2*muyj)))
                            if 'h11002' in locals(): d11002 = 1j/4*K2Li*K2Lj*bxi*bxj*dxi*dxj*np.exp(2j*(muxi-muxj))+\
                                     1j/8*K2Li*K2Lj*np.sqrt(bxi)*bxj**(3./2)*dxi**2*(np.exp(1j*(muxi-muxj))-\
                                                                                     np.exp(-1j*(muxi-muxj)))
                            if 'h20002' in locals(): d20002 = 1j/4*K2Li*K2Lj*bxi*bxj*dxi*dxj*np.exp(2j*muxi)+\
                                     1j/16*K2Li*K2Lj*np.sqrt(bxi)*bxj**(3./2)*dxi**2*(np.exp(1j*(muxi+muxj))-\
                                                                                     np.exp(-1j*(muxi-3*muxj)))
                            if 'h00112' in locals(): d00112 = 1j/4*K2Li*K2Lj*byi*byj*dxi*dxj*np.exp(2j*(muyi-muyj))-\
                                     1j/8*K2Li*K2Lj*np.sqrt(bxi*bxj)*byj*dxi**2*(np.exp(1j*(muxi-muxj))-\
                                                                                 np.exp(-1j*(muxi-muxj)))
                            if 'h00202' in locals(): d00202 = 1j/4*K2Li*K2Lj*byi*byj*dxi*dxj*np.exp(2j*muyi)-\
                                     1j/16*K2Li*K2Lj*np.sqrt(bxi*bxj)*byj*dxi**2*(np.exp(1j*(muxi-muxj+2*muyj))-\
                                                                                  np.exp(-1j*(muxi-muxj-2*muyj)))
                            if 'h10003' in locals(): d10003 = 1j/4*K2Li*K2Lj*np.sqrt(bxi)*bxj*dxi**2*dxj*(np.exp(1j*muxi)-\
                                                                                 np.exp(-1j*(muxi-2*muxj)))
                            if 'h00004' in locals(): d00004 = 1j/4*K2Li*K2Lj*np.sqrt(bxi*bxj)*dxi**2*dxj**2*np.exp(1j*(muxi-muxj))

                            if j > i:
                                if 'h22000' in locals(): h22000 += d22000
                                if 'h31000' in locals(): h31000 += d31000
                                if 'h11110' in locals(): h11110 += d11110
                                if 'h11200' in locals(): h11200 += d11200
                                if 'h40000' in locals(): h40000 += d40000
                                if 'h20020' in locals(): h20020 += d20020
                                if 'h20110' in locals(): h20110 += d20110
                                if 'h20200' in locals(): h20200 += d20200
                                if 'h00220' in locals(): h00220 += d00220 
                                if 'h00310' in locals(): h00310 += d00310
                                if 'h00400' in locals(): h00400 += d00400
                                if 'h21001' in locals(): h21001 += d21001
                                if 'h30001' in locals(): h30001 += d30001
                                if 'h10021' in locals(): h10021 += d10021
                                if 'h10111' in locals(): h10111 += d10111
                                if 'h10201' in locals(): h10201 += d10201
                                if 'h11002' in locals(): h11002 += d11002
                                if 'h20002' in locals(): h20002 += d20002
                                if 'h00112' in locals(): h00112 += d00112
                                if 'h00202' in locals(): h00202 += d00202
                                if 'h10003' in locals(): h10003 += d10003
                                if 'h00004' in locals(): h00004 += d00004

                            elif j < i:
                                if 'h22000' in locals(): h22000 -= d22000
                                if 'h31000' in locals(): h31000 -= d31000
                                if 'h11110' in locals(): h11110 -= d11110
                                if 'h11200' in locals(): h11200 -= d11200
                                if 'h40000' in locals(): h40000 -= d40000
                                if 'h20020' in locals(): h20020 -= d20020
                                if 'h20110' in locals(): h20110 -= d20110
                                if 'h20200' in locals(): h20200 -= d20200
                                if 'h00220' in locals(): h00220 -= d00220 
                                if 'h00310' in locals(): h00310 -= d00310
                                if 'h00400' in locals(): h00400 -= d00400
                                if 'h21001' in locals(): h21001 -= d21001
                                if 'h30001' in locals(): h30001 -= d30001
                                if 'h10021' in locals(): h10021 -= d10021
                                if 'h10111' in locals(): h10111 -= d10111
                                if 'h10201' in locals(): h10201 -= d10201
                                if 'h11002' in locals(): h11002 -= d11002
                                if 'h20002' in locals(): h20002 -= d20002
                                if 'h00112' in locals(): h00112 -= d00112
                                if 'h00202' in locals(): h00202 -= d00202
                                if 'h10003' in locals(): h10003 -= d10003
                                if 'h00004' in locals(): h00004 -= d00004

                    if ej[0] == 1:
                        Lj,bnj,bxj,byj,dxj,muxj,muyj = ej[1],ej[2],ej[3],ej[4],ej[5],ej[6],ej[7]
                        K1Lj = Lj*bnj
                        if 'h21001' in locals(): d21001 = -1j/32*K2Li*K1Lj*bxi**(3./2)*bxj*(np.exp(1j*muxi)+\
                                                                        np.exp(1j*(3*muxi-2*muxj))-\
                                                                      2*np.exp(-1j*(muxi-2*muxj)))
                        if 'h30001' in locals(): d30001 = -1j/32*K2Li*K1Lj*bxi**(3./2)*bxj*(np.exp(3j*muxi)-\
                                                                        np.exp(1j*(muxi+2*muxj)))
                        if 'h10021' in locals(): d10021 = 1j/32*K2Li*K1Lj*np.sqrt(bxi)*bxj*byi*(np.exp(1j*(muxi-2*muyi))-\
                                                                            np.exp(-1j*(muxi-2*muxj+2*muyi)))+\
                                      1j/16*K2Li*K1Lj*np.sqrt(bxi)*byi*byj*(np.exp(1j*(muxi-2*muyi))-\
                                                                            np.exp(1j*(muxi-2*muyj)))
                        if 'h10111' in locals(): d10111 = 1j/16*K2Li*K1Lj*np.sqrt(bxi)*bxj*byi*(np.exp(1j*muxi)-\
                                                                            np.exp(-1j*(muxi-2*muxj)))+\
                                      1j/16*K2Li*K1Lj*np.sqrt(bxi)*byi*byj*(np.exp(1j*(muxi-2*muyi+2*muyj))-\
                                                                            np.exp(1j*(muxi+2*muyi-2*muyj)))
                        if 'h10201' in locals(): d10201 = 1j/32*K2Li*K1Lj*np.sqrt(bxi)*bxj*byi*(np.exp(1j*(muxi+2*muyi))-\
                                                                            np.exp(-1j*(muxi-2*muxj-2*muyi)))-\
                                      1j/16*K2Li*K1Lj*np.sqrt(bxi)*byi*byj*(np.exp(1j*(muxi+2*muyi))-\
                                                                            np.exp(1j*(muxi+2*muyj)))
                        if 'h11002' in locals(): d11002 = -1j/8*K2Li*K1Lj*bxi*bxj*dxi*np.exp(2j*(muxi-muxj))+\
                                       1j/8*K2Li*K1Lj*bxi*bxj*dxi*np.exp(-2j*(muxi-muxj))
                        if 'h20002' in locals(): d20002 = -1j/8*K2Li*K1Lj*bxi*bxj*dxi*np.exp(2j*muxi)+\
                                       1j/8*K2Li*K1Lj*bxi*bxj*dxi*np.exp(2j*muxj)
                        if 'h00112' in locals(): d00112 = -1j/8*K2Li*K1Lj*byi*byj*dxi*np.exp(2j*(muyi-muyj))+\
                                       1j/8*K2Li*K1Lj*byi*byj*dxi*np.exp(-2j*(muyi-muyj))
                        if 'h00202' in locals(): d00202 = -1j/8*K2Li*K1Lj*byi*byj*dxi*np.exp(2j*muyi)+\
                                       1j/8*K2Li*K1Lj*byi*byj*dxi*np.exp(2j*muyj)
                        if 'h10003' in locals(): d10003 =  1j/4*K2Li*K1Lj*bxi*np.sqrt(bxj)*dxi*dxj*(np.exp(1j*muxj)-\
                                                                                np.exp(1j*(2*muxi-muxj)))-\
                                       1j/8*K2Li*K1Lj*np.sqrt(bxi)*bxj*dxi**2*(np.exp(1j*muxi)-\
                                                                               np.exp(-1j*(muxi-2*muxj)))
                        if 'h00004' in locals(): d00004 = -1j/4*K2Li*K1Lj*np.sqrt(bxi*bxj)*dxi**2*dxj*np.exp(1j*(muxi-muxj))+\
                                  1j/4*K2Li*K1Lj*np.sqrt(bxi*bxj)*dxi**2*dxj*np.exp(-1j*(muxi-muxj))

                        if j > i:
                            if 'h21001' in locals(): h21001 += d21001
                            if 'h30001' in locals(): h30001 += d30001
                            if 'h10021' in locals(): h10021 += d10021
                            if 'h10111' in locals(): h10111 += d10111
                            if 'h10201' in locals(): h10201 += d10201
                            if 'h11002' in locals(): h11002 += d11002
                            if 'h20002' in locals(): h20002 += d20002
                            if 'h00112' in locals(): h00112 += d00112
                            if 'h00202' in locals(): h00202 += d00202
                            if 'h10003' in locals(): h10003 += d10003
                            if 'h00004' in locals(): h00004 += d00004
                                      
                        elif j < i:
                            if 'h21001' in locals(): h21001 -= d21001
                            if 'h30001' in locals(): h30001 -= d30001
                            if 'h10021' in locals(): h10021 -= d10021
                            if 'h10111' in locals(): h10111 -= d10111
                            if 'h10201' in locals(): h10201 -= d10201
                            if 'h11002' in locals(): h11002 -= d11002
                            if 'h20002' in locals(): h20002 -= d20002
                            if 'h00112' in locals(): h00112 -= d00112
                            if 'h00202' in locals(): h00202 -= d00202
                            if 'h10003' in locals(): h10003 -= d10003
                            if 'h00004' in locals(): h00004 -= d00004
                        
            if ei[0] == 1:
                Li,bni,bxi,byi,dxi,muxi,muyi = ei[1],ei[2],ei[3],ei[4],ei[5],ei[6],ei[7]
                K1Li = Li*bni
                for j,ej in enumerate(self.h12table):
                    if ej[0] == 2:
                        Lj,bnj,bxj,byj,dxj,muxj,muyj = ej[1],ej[2],ej[3],ej[4],ej[5],ej[6],ej[7]
                        K2Lj = Lj*bnj
                        if 'h11002' in locals(): d11002 = -1j/8*K1Li*K2Lj*np.sqrt(bxi)*bxj**(3./2)*dxi*(np.exp(1j*(muxi-muxj))-\
                                                                                    np.exp(-1j*(muxi-muxj)))
                        if 'h20002' in locals(): d20002 = -1j/16*K1Li*K2Lj*np.sqrt(bxi)*bxj**(3./2)*dxi*(np.exp(1j*(muxi+muxj))-\
                                                                                     np.exp(-1j*(muxi-3*muxj)))
                        if 'h00112' in locals(): d00112 = 1j/8*K1Li*K2Lj*np.sqrt(bxi*bxj)*byj*dxi*(np.exp(1j*(muxi-muxj))-\
                                                                               np.exp(-1j*(muxi-muxj)))
                        if 'h00202' in locals(): d00202 = 1j/16*K1Li*K2Lj*np.sqrt(bxi*bxj)*byj*dxi*(np.exp(1j*(muxi-muxj+2*muyj))-\
                                                                           np.exp(-1j*(muxi-muxj-2*muyj)))

                        if j > i:
                            if 'h11002' in locals(): h11002 += d11002
                            if 'h20002' in locals(): h20002 += d20002
                            if 'h00112' in locals(): h00112 += d00112
                            if 'h00202' in locals(): h00202 += d00202

                        elif j < i:
                            if 'h11002' in locals(): h11002 -= d11002
                            if 'h20002' in locals(): h20002 -= d20002
                            if 'h00112' in locals(): h00112 -= d00112
                            if 'h00202' in locals(): h00202 -= d00202

                    if ej[0] == 1:
                        if i != j:
                            Lj,bnj,bxj,byj,dxj,muxj,muyj = ej[1],ej[2],ej[3],ej[4],ej[5],ej[6],ej[7]
                            K1Lj = Lj*bnj
                            if 'h11002' in locals(): d11002 = 1j/16*K1Li*K1Lj*bxi*bxj*np.exp(2j*(muxi-muxj))
                            if 'h20002' in locals(): d20002 = 1j/16*K1Li*K1Lj*bxi*bxj*np.exp(2j*muxi)
                            if 'h00112' in locals(): d00112 = 1j/16*K1Li*K1Lj*byi*byj*np.exp(2j*(muyi-muyj))
                            if 'h00202' in locals(): d00202 = 1j/16*K1Li*K1Lj*byi*byj*np.exp(2j*muyi)
                            if 'h10003' in locals(): d10003 = 1j/8*K1Li*K1Lj*np.sqrt(bxi)*bxj*dxi*(np.exp(1j*muxi)-\
                                                                               np.exp(-1j*(muxi-2*muxj)))
                            if 'h00004' in locals(): d00004 = 1j/4*K1Li*K1Lj*np.sqrt(bxi*bxj)*dxi*dxj*np.exp(1j*(muxi-muxj))
                        if j > i:
                            if 'h11002' in locals(): h11002 += d11002
                            if 'h20002' in locals(): h20002 += d20002
                            if 'h00112' in locals(): h00112 += d00112
                            if 'h00202' in locals(): h00202 += d00202
                            if 'h10003' in locals(): h10003 += d10003
                            if 'h00004' in locals(): h00004 += d00004
                        if j < i:
                            if 'h11002' in locals(): h11002 -= d11002
                            if 'h20002' in locals(): h20002 -= d20002
                            if 'h00112' in locals(): h00112 -= d00112
                            if 'h00202' in locals(): h00202 -= d00202
                            if 'h10003' in locals(): h10003 -= d10003
                            if 'h00004' in locals(): h00004 -= d00004

        h2list = []
        if 'h22000' in locals(): h2list.append(('h22000',h22000*1j/64))
        if 'h31000' in locals(): h2list.append(('h31000',h31000*1j/32))
        if 'h11110' in locals(): h2list.append(('h11110',h11110*1j/16))
        if 'h11200' in locals(): h2list.append(('h11200',h11200*1j/32))
        if 'h40000' in locals(): h2list.append(('h40000',h40000*1j/64))
        if 'h20020' in locals(): h2list.append(('h20020',h20020*1j/64))
        if 'h20110' in locals(): h2list.append(('h20110',h20110*1j/32))
        if 'h20200' in locals(): h2list.append(('h20200',h20200*1j/64))
        if 'h00220' in locals(): h2list.append(('h00220',h00220*1j/64))
        if 'h00310' in locals(): h2list.append(('h00310',h00310*1j/32))
        if 'h00400' in locals(): h2list.append(('h00400',h00400*1j/64))
        if 'h21001' in locals(): h2list.append(('h21001',h21001     ))
        if 'h30001' in locals(): h2list.append(('h30001',h30001     ))
        if 'h10021' in locals(): h2list.append(('h10021',h10021     ))
        if 'h10111' in locals(): h2list.append(('h10111',h10111     ))
        if 'h10201' in locals(): h2list.append(('h10201',h10201     ))
        if 'h11002' in locals(): h2list.append(('h11002',h11002     ))
        if 'h20002' in locals(): h2list.append(('h20002',h20002     ))
        if 'h00112' in locals(): h2list.append(('h00112',h00112     ))
        if 'h00202' in locals(): h2list.append(('h00202',h00202     ))
        if 'h10003' in locals(): h2list.append(('h10003',h10003     ))
        if 'h00004' in locals(): h2list.append(('h00004',h00004     ))
        
        self.h2 = dict(h2list)

    def geth1_old(self):
        '''
        non-linear driving terms
        '''
        h11001 = complex(0,0)
        h00111 = complex(0,0)
        h20001 = complex(0,0)
        h20001 = complex(0,0)
        h00201 = complex(0,0)
        h10002 = complex(0,0)

        h21000 = complex(0,0)
        h30000 = complex(0,0)
        h10110 = complex(0,0)
        h10020 = complex(0,0)
        h10200 = complex(0,0)


        for i,ei in enumerate(self.bl):
            if ei.__class__.__name__ == 'sext':
                bxi,byi,dxi,muxi,muyi = self.twmid(i)
                K2Li = ei.K2*ei.L/2
                #print K2Li,bxi,byi,dxi,muxi,muyi
                h11001 -= 2*K2Li*dxi*bxi 
                h00111 += 2*K2Li*dxi*byi 
                h20001 -= 2*K2Li*dxi*bxi*np.exp(2j*muxi)
                h00201 += 2*K2Li*dxi*byi*np.exp(2j*muyi)
                h10002 -= K2Li*dxi**2*np.sqrt(bxi)*np.exp(1j*muxi)

                h21000 -= K2Li*bxi**(3./2)*np.exp(1j*muxi)
                h30000 -= K2Li*bxi**(3./2)*np.exp(3j*muxi)
                h10110 += K2Li*np.sqrt(bxi)*byi*np.exp(1j*muxi)
                h10020 += K2Li*np.sqrt(bxi)*byi*np.exp(1j*(muxi-2*muyi))
                h10200 += K2Li*np.sqrt(bxi)*byi*np.exp(1j*(muxi+2*muyi))
                
            if ei.__class__.__name__ == 'quad':
                bxi,byi,dxi,muxi,muyi = self.twmid(i)
                K1Li = ei.K1*ei.L
                #print K1Li,bxi,byi,dxi,muxi,muyi
                h11001 += K1Li*bxi
                h00111 -= K1Li*byi
                h20001 += K1Li*bxi*np.exp(2j*muxi)
                h00201 -= K1Li*byi*np.exp(2j*muyi)
                h10002 += K1Li*dxi*np.sqrt(bxi)*np.exp(1j*muxi)

            '''

            if ei.__class__.__name__ == 'bend':
                #entrance fringe
                K1Li = -np.tan(ei.e1)/ei.R
                bxi,byi,dxi,muxi,muyi = self.twx[0,i],self.twy[0,i],self.etax[i],self.mux[i],self.muy[i]
                h11001 += K1Li*bxi
                h00111 -= K1Li*byi
                h20001 += K1Li*bxi*np.exp(2j*muxi)
                h00201 -= K1Li*byi*np.exp(2j*muyi)
                h10002 += K1Li*dxi*np.sqrt(bxi)*np.exp(1j*muxi)
                #body
                bxi,byi,dxi,muxi,muyi = self.twmid(i)
                #horizontal
                K1Li = (ei.K1+1/ei.R**2)*ei.L
                h11001 += K1Li*bxi
                h20001 += K1Li*bxi*np.exp(2j*muxi)
                h10002 += K1Li*dxi*np.sqrt(bxi)*np.exp(1j*muxi)
                #vertical
                K1Li = ei.K1*ei.L
                h00111 -= K1Li*byi
                h00201 -= K1Li*byi*np.exp(2j*muyi)
                #exit fringe
                K1Li = -np.tan(ei.e2)/ei.R
                bxi,byi,dxi,muxi,muyi = self.twx[0,i+1],self.twy[0,i+1],self.etax[i+1],self.mux[i+1],self.muy[i+1]
                h11001 += K1Li*bxi
                h00111 -= K1Li*byi
                h20001 += K1Li*bxi*np.exp(2j*muxi)
                h00201 -= K1Li*byi*np.exp(2j*muyi)
                h10002 += K1Li*dxi*np.sqrt(bxi)*np.exp(1j*muxi)
            '''

        self.h1 = {'h11001':h11001/4,'h00111':h00111/4,'h20001':h20001/8,'h00201':h00201/8,
                   'h10002':h10002/2,'h21000':h21000/8,'h30000':h30000/24,'h10110':h10110/4,
                   'h10020':h10020/8,'h10200':h10200/8}

    def geth2_old(self):
        '''
        non-linear driving terms
        ref: Second-order driving terms due to sextupoles and chromatic effects of quadrupoles
        AOP-TN-2009-020
        Chun-xi Wang
        '''
        h22000 = complex(0,0)
        h31000 = complex(0,0)
        h11110 = complex(0,0)
        h11200 = complex(0,0)
        h40000 = complex(0,0)
        h20020 = complex(0,0)
        h20110 = complex(0,0)
        h20200 = complex(0,0)
        h00220 = complex(0,0)
        h00310 = complex(0,0)
        h00400 = complex(0,0)

        h21001 = complex(0,0)
        h30001 = complex(0,0)
        h10021 = complex(0,0)
        h10111 = complex(0,0)
        h10201 = complex(0,0)
        h11002 = complex(0,0)
        h20002 = complex(0,0)
        h00112 = complex(0,0)
        h00202 = complex(0,0)
        h10003 = complex(0,0)
        h00004 = complex(0,0)
        
        for i,ei in enumerate(self.bl):
            if ei.__class__.__name__ == 'sext':
                bxi,byi,dxi,muxi,muyi = self.twmid(i)
                K2Li = ei.K2*ei.L/2.
                for j,ej in enumerate(self.bl):
                    if ej.__class__.__name__ == 'sext':
                        if i != j:
                            bxj,byj,dxj,muxj,muyj = self.twmid(j)
                            K2Lj = ej.K2*ej.L/2.

                            d22000 = K2Li*K2Lj*bxi**(3./2)*bxj**(3./2)*(np.exp(3j*(muxi-muxj))+\
                                                                      3*np.exp(1j*(muxi-muxj)))
                            d31000 = K2Li*K2Lj*bxi**(3./2)*bxj**(3./2)*np.exp(1j*(3*muxi-muxj))
                            d11110 = K2Li*K2Lj*np.sqrt(bxi*bxj)*byi*(bxj*(np.exp(-1j*(muxi-muxj))-\
                                                                          np.exp(1j*(muxi-muxj)))+\
                                                                     byj*(np.exp(1j*(muxi-muxj+2*muyi-2*muyj))+\
                                                                          np.exp(-1j*(muxi-muxj-2*muyi+2*muyj))))
                            d11200 = K2Li*K2Lj*np.sqrt(bxi*bxj)*byi*(bxj*(np.exp(-1j*(muxi-muxj-2*muyi))-\
                                                                          np.exp(1j*(muxi-muxj+2*muyi)))+\
                                                                   2*byj*(np.exp(1j*(muxi-muxj+2*muyi))+\
                                                                          np.exp(-1j*(muxi-muxj-2*muyj))))
                            d40000 = K2Li*K2Lj*bxi**(3./2)*bxj**(3./2)*np.exp(1j*(3*muxi+muxj))
                            d20020 = K2Li*K2Lj*np.sqrt(bxi*bxj)*byi*(bxj*np.exp(-1j*(muxi-3*muxj+2*muyi))-\
                                                             (bxj+4*byj)*np.exp(1j*(muxi+muxj-2*muyi)))
                            d20110 = K2Li*K2Lj*np.sqrt(bxi*bxj)*byi*(bxj*(np.exp(-1j*(muxi-3*muxj))-np.exp(1j*(muxi+muxj)))+\
                                                                    2*byj*np.exp(1j*(muxi+muxj+2*muyi-2*muyj)))
                            d20200 = K2Li*K2Lj*np.sqrt(bxi*bxj)*byi*(bxj*np.exp(-1j*(muxi-3*muxj-2*muyi))-\
                                                             (bxj-4*byj)*np.exp(1j*(muxi+muxj+2*muyi)))
                            d00220 = K2Li*K2Lj*np.sqrt(bxi*bxj)*byi*byj*(np.exp(1j*(muxi-muxj+2*muyi-2*muyj))+\
                                                                       4*np.exp(1j*(muxi-muxj))-\
                                                                         np.exp(-1j*(muxi-muxj-2*muyi+2*muyj)))
                            d00310 = K2Li*K2Lj*np.sqrt(bxi*bxj)*byi*byj*(np.exp(1j*(muxi-muxj+2*muyi))-\
                                                                         np.exp(-1j*(muxi-muxj-2*muyi)))
                            d00400 = K2Li*K2Lj*np.sqrt(bxi*bxj)*byi*byj*np.exp(1j*(muxi-muxj+2*muyi+2*muyj))
                            # --- geometric/chromatic
                            d21001 = -1j/16*K2Li*K2Lj*bxi*bxj**(3./2)*dxi*(np.exp(1j*muxj)-\
                                                                         2*np.exp(1j*(2*muxi-muxj))+\
                                                                           np.exp(-1j*(2*muxi-3*muxj)))
                            d30001 = -1j/16*K2Li*K2Lj*bxi*bxj**(3./2)*dxi*(np.exp(3j*muxj)-\
                                                                           np.exp(1j*(2*muxi+muxj)))
                            d10021 = 1j/16*K2Li*K2Lj*bxi*np.sqrt(bxj)*byj*dxi*(np.exp(1j*(muxj-2*muyj))-\
                                                                               np.exp(1j*(2*muxi-muxj-2*muyj)))-\
                                     1j/8*K2Li*K2Lj*np.sqrt(bxj)*byi*byj*dxi*(np.exp(1j*(muxj-2*muyi))-\
                                                                              np.exp(1j*(muxj-2*muyj)))
                            d10111 = 1j/8*K2Li*K2Lj*bxi*np.sqrt(bxj)*byj*dxi*(np.exp(1j*muxj)-\
                                                                              np.exp(1j*(2*muxi-muxj)))-\
                                     1j/8*K2Li*K2Lj*np.sqrt(bxj)*byi*byj*dxi*(np.exp(1j*(muxj-2*muyi+2*muyj))-\
                                                                              np.exp(1j*(muxj+2*muyi-2*muyj)))
                            d10201 = 1j/16*K2Li*K2Lj*bxi*np.sqrt(bxj)*byj*dxi*(np.exp(1j*(muxj+2*muyj))-\
                                                                               np.exp(1j*(2*muxi-muxj+2*muyj)))+\
                                     1j/8*K2Li*K2Lj*np.sqrt(bxj)*byi*byj*dxi*(np.exp(1j*(muxj+2*muyi))-\
                                                                              np.exp(1j*(muxj+2*muyj)))
                            d11002 = 1j/4*K2Li*K2Lj*bxi*bxj*dxi*dxj*np.exp(2j*(muxi-muxj))+\
                                     1j/8*K2Li*K2Lj*np.sqrt(bxi)*bxj**(3./2)*dxi**2*(np.exp(1j*(muxi-muxj))-\
                                                                                     np.exp(-1j*(muxi-muxj)))
                            d20002 = 1j/4*K2Li*K2Lj*bxi*bxj*dxi*dxj*np.exp(2j*muxi)+\
                                     1j/16*K2Li*K2Lj*np.sqrt(bxi)*bxj**(3./2)*dxi**2*(np.exp(1j*(muxi+muxj))-\
                                                                                     np.exp(-1j*(muxi-3*muxj)))
                            d00112 = 1j/4*K2Li*K2Lj*byi*byj*dxi*dxj*np.exp(2j*(muyi-muyj))-\
                                     1j/8*K2Li*K2Lj*np.sqrt(bxi*bxj)*byj*dxi**2*(np.exp(1j*(muxi-muxj))-\
                                                                                 np.exp(-1j*(muxi-muxj)))
                            d00202 = 1j/4*K2Li*K2Lj*byi*byj*dxi*dxj*np.exp(2j*muyi)-\
                                     1j/16*K2Li*K2Lj*np.sqrt(bxi*bxj)*byj*dxi**2*(np.exp(1j*(muxi-muxj+2*muyj))-\
                                                                                  np.exp(-1j*(muxi-muxj-2*muyj)))
                            d10003 = 1j/4*K2Li*K2Lj*np.sqrt(bxi)*bxj*dxi**2*dxj*(np.exp(1j*muxi)-\
                                                                                 np.exp(-1j*(muxi-2*muxj)))
                            d00004 = 1j/4*K2Li*K2Lj*np.sqrt(bxi*bxj)*dxi**2*dxj**2*np.exp(1j*(muxi-muxj))
                            
                            if j > i:
                                h22000 += d22000
                                h31000 += d31000
                                h11110 += d11110
                                h11200 += d11200
                                h40000 += d40000
                                h20020 += d20020
                                h20110 += d20110
                                h20200 += d20200
                                h00220 += d00220 
                                h00310 += d00310
                                h00400 += d00400
                                h21001 += d21001
                                h30001 += d30001
                                h10021 += d10021
                                h10111 += d10111
                                h10201 += d10201
                                h11002 += d11002
                                h20002 += d20002
                                h00112 += d00112
                                h00202 += d00202
                                h10003 += d10003
                                h00004 += d00004

                            elif j < i:
                                h22000 -= d22000
                                h31000 -= d31000
                                h11110 -= d11110
                                h11200 -= d11200
                                h40000 -= d40000
                                h20020 -= d20020
                                h20110 -= d20110
                                h20200 -= d20200
                                h00220 -= d00220 
                                h00310 -= d00310
                                h00400 -= d00400
                                h21001 -= d21001
                                h30001 -= d30001
                                h10021 -= d10021
                                h10111 -= d10111
                                h10201 -= d10201
                                h11002 -= d11002
                                h20002 -= d20002
                                h00112 -= d00112
                                h00202 -= d00202
                                h10003 -= d10003
                                h00004 -= d00004

                    if ej.__class__.__name__ == 'quad':
                        bxj,byj,dxj,muxj,muyj = self.twmid(j)
                        K1Lj = ej.K1*ej.L
                        d21001 = -1j/32*K2Li*K1Lj*bxi**(3./2)*bxj*(np.exp(1j*muxi)+\
                                                                   np.exp(1j*(3*muxi-2*muxj))-\
                                                                 2*np.exp(-1j*(muxi-2*muxj)))
                        d30001 = -1j/32*K2Li*K1Lj*bxi**(3./2)*bxj*(np.exp(3j*muxi)-\
                                                                   np.exp(1j*(muxi+2*muxj)))
                        d10021 = 1j/32*K2Li*K1Lj*np.sqrt(bxi)*bxj*byi*(np.exp(1j*(muxi-2*muyi))-\
                                                                       np.exp(-1j*(muxi-2*muxj+2*muyi)))+\
                                 1j/16*K2Li*K1Lj*np.sqrt(bxi)*byi*byj*(np.exp(1j*(muxi-2*muyi))-\
                                                                       np.exp(1j*(muxi-2*muyj)))
                        d10111 = 1j/16*K2Li*K1Lj*np.sqrt(bxi)*bxj*byi*(np.exp(1j*muxi)-\
                                                                       np.exp(-1j*(muxi-2*muxj)))+\
                                 1j/16*K2Li*K1Lj*np.sqrt(bxi)*byi*byj*(np.exp(1j*(muxi-2*muyi+2*muyj))-\
                                                                       np.exp(1j*(muxi+2*muyi-2*muyj)))
                        d10201 = 1j/32*K2Li*K1Lj*np.sqrt(bxi)*bxj*byi*(np.exp(1j*(muxi+2*muyi))-\
                                                                       np.exp(-1j*(muxi-2*muxj-2*muyi)))-\
                                 1j/16*K2Li*K1Lj*np.sqrt(bxi)*byi*byj*(np.exp(1j*(muxi+2*muyi))-\
                                                                       np.exp(1j*(muxi+2*muyj)))
                        d11002 = -1j/8*K2Li*K1Lj*bxi*bxj*dxi*np.exp(2j*(muxi-muxj))+\
                                  1j/8*K2Li*K1Lj*bxi*bxj*dxi*np.exp(-2j*(muxi-muxj))
                        d20002 = -1j/8*K2Li*K1Lj*bxi*bxj*dxi*np.exp(2j*muxi)+\
                                  1j/8*K2Li*K1Lj*bxi*bxj*dxi*np.exp(2j*muxj)
                        d00112 = -1j/8*K2Li*K1Lj*byi*byj*dxi*np.exp(2j*(muyi-muyj))+\
                                  1j/8*K2Li*K1Lj*byi*byj*dxi*np.exp(-2j*(muyi-muyj))
                        d00202 = -1j/8*K2Li*K1Lj*byi*byj*dxi*np.exp(2j*muyi)+\
                                  1j/8*K2Li*K1Lj*byi*byj*dxi*np.exp(2j*muyj)
                        d10003 =  1j/4*K2Li*K1Lj*bxi*np.sqrt(bxj)*dxi*dxj*(np.exp(1j*muxj)-\
                                                                           np.exp(1j*(2*muxi-muxj)))-\
                                  1j/8*K2Li*K1Lj*np.sqrt(bxi)*bxj*dxi**2*(np.exp(1j*muxi)-\
                                                                          np.exp(-1j*(muxi-2*muxj)))
                        d00004 = -1j/4*K2Li*K1Lj*np.sqrt(bxi*bxj)*dxi**2*dxj*np.exp(1j*(muxi-muxj))+\
                                  1j/4*K2Li*K1Lj*np.sqrt(bxi*bxj)*dxi**2*dxj*np.exp(-1j*(muxi-muxj))

                        if j > i:
                            h21001 += d21001
                            h30001 += d30001
                            h10021 += d10021
                            h10111 += d10111
                            h10201 += d10201
                            h11002 += d11002
                            h20002 += d20002
                            h00112 += d00112
                            h00202 += d00202
                            h10003 += d10003
                            h00004 += d00004

                        elif j < i:
                            h21001 -= d21001
                            h30001 -= d30001
                            h10021 -= d10021
                            h10111 -= d10111
                            h10201 -= d10201
                            h11002 -= d11002
                            h20002 -= d20002
                            h00112 -= d00112
                            h00202 -= d00202
                            h10003 -= d10003
                            h00004 -= d00004
                        
            if ei.__class__.__name__ == 'quad':
                bxi,byi,dxi,muxi,muyi = self.twmid(i)
                K1Li = ei.K1*ei.L
                for j,ej in enumerate(self.bl):
                    if ej.__class__.__name__ == 'sext':
                        bxj,byj,dxj,muxj,muyj = self.twmid(j)
                        K2Lj = ej.K2*ej.L/2.
                        d11002 = -1j/8*K1Li*K2Lj*np.sqrt(bxi)*bxj**(3./2)*dxi*(np.exp(1j*(muxi-muxj))-\
                                                                               np.exp(-1j*(muxi-muxj)))
                        d20002 = -1j/16*K1Li*K2Lj*np.sqrt(bxi)*bxj**(3./2)*dxi*(np.exp(1j*(muxi+muxj))-\
                                                                                np.exp(-1j*(muxi-3*muxj)))
                        d00112 = 1j/8*K1Li*K2Lj*np.sqrt(bxi*bxj)*byj*dxi*(np.exp(1j*(muxi-muxj))-\
                                                                          np.exp(-1j*(muxi-muxj)))
                        d00202 = 1j/16*K1Li*K2Lj*np.sqrt(bxi*bxj)*byj*dxi*(np.exp(1j*(muxi-muxj+2*muyj))-\
                                                                           np.exp(-1j*(muxi-muxj-2*muyj)))

                        if j > i:
                            h11002 += d11002
                            h20002 += d20002
                            h00112 += d00112
                            h00202 += d00202

                        elif j < i:
                            h11002 -= d11002
                            h20002 -= d20002
                            h00112 -= d00112
                            h00202 -= d00202

                    if ej.__class__.__name__ == 'quad':
                        if i != j:
                            bxj,byj,dxj,muxj,muyj = self.twmid(j)
                            K1Lj = ej.K1*ej.L
                            d11002 = 1j/16*K1Li*K1Lj*bxi*bxj*np.exp(2j*(muxi-muxj))
                            d20002 = 1j/16*K1Li*K1Lj*bxi*bxj*np.exp(2j*muxi)
                            d00112 = 1j/16*K1Li*K1Lj*byi*byj*np.exp(2j*(muyi-muyj))
                            d00202 = 1j/16*K1Li*K1Lj*byi*byj*np.exp(2j*muyi)
                            d10003 = 1j/8*K1Li*K1Lj*np.sqrt(bxi)*bxj*dxi*(np.exp(1j*muxi)-\
                                                                          np.exp(-1j*(muxi-2*muxj)))
                            d00004 = 1j/4*K1Li*K1Lj*np.sqrt(bxi*bxj)*dxi*dxj*np.exp(1j*(muxi-muxj))
                        if j > i:
                            h11002 += d11002
                            h20002 += d20002
                            h00112 += d00112
                            h00202 += d00202
                            h10003 += d10003
                            h00004 += d00004
                        elif j < i:
                            h11002 -= d11002
                            h20002 -= d20002
                            h00112 -= d00112
                            h00202 -= d00202
                            h10003 -= d10003
                            h00004 -= d00004

        self.h2 = {'h22000':h22000*1j/64,'h31000':h31000*1j/32,\
                   'h11110':h11110*1j/16,'h11200':h11200*1j/32,\
                   'h40000':h40000*1j/64,
                   'h20020':h20020*1j/64,'h20110':h20110*1j/32,\
                   'h20200':h20200*1j/64,'h00220':h00220*1j/64,\
                   'h00310':h00310*1j/32,
                   'h00400':h00400*1j/64,'h21001':h21001,\
                   'h30001':h30001,'h10021':h10021,\
                   'h10111':h10111,'h10201':h10201,
                   'h11002':h11002,'h20002':h20002,\
                   'h00112':h00112,'h00202':h00202,\
                   'h10003':h10003,'h00004':h00004}


    def getCoupleOrm(self,cindex=None,bindex=None):
        '''
        Matrix-based ORM
        '''
        if not cindex:
            cindex = self.getIndex('kick')
        if not bindex:
            bindex = self.getIndex('moni')
        nbpm,ncor = len(bindex),len(cindex)
        rm = np.zeros((2*nbpm,2*ncor))
        b = np.array([0.,1.,0.,0.])
        for ic,ci in enumerate(cindex):
            m = self.getOneTurnMatrix(ci)[:4,:4]
            a = np.eye(4)-m
            X = np.linalg.solve(a,b)
            X = np.reshape(X,(4,1))
            for ib,bi in enumerate(bindex):
                mij = self.getTransMat(ci,bi)[:4,:4]
                rme = mij*X
                rm[ib,ic] = rme[0]
                rm[nbpm+ib,ic] = rme[2]
                sys.stdout.flush()
                sys.stdout.write('\rH: cor index: %04i, bpm index: %04i'
                                 %(ic+1,ib+1))
        b = np.array([0.,0.,0.,1.])
        for ic,ci in enumerate(cindex):
            m = self.getOneTurnMatrix(ci)[:4,:4]
            a = np.eye(4)-m
            X = np.linalg.solve(a,b)
            X = np.reshape(X,(4,1))
            for ib,bi in enumerate(bindex):
                mij = self.getTransMat(ci,bi)[:4,:4]
                rme = mij*X
                rm[ib,ic+ncor] = rme[0]
                rm[nbpm+ib,ic+ncor] = rme[2]
                sys.stdout.flush()
                sys.stdout.write('\rV: cor index: %04i, bpm index: %04i' 
                                 %(ic+1,ib+1))
        self.coupleorm = rm


    def getOrm(self,bpms=None,cors=None):
        '''
        get Obit Response Matrix to correctors from optics
        so far, no coupling included
        '''
        if not bpms:
            bpms = self.getElements('moni')
        if not cors:
            cors = self.getElements('kick')
        ormx = np.zeros((len(bpms),len(cors)))
        ormy = np.zeros((len(bpms),len(cors)))
        ic = [self.bl.index(cor) for cor in cors]
        ib = [self.bl.index(bpm) for bpm in bpms]
        for m,cor in enumerate(cors):
            for n,bpm in enumerate(bpms):
                sbx = np.sqrt(self.betax[ic[m]]*self.betax[ib[n]])
                sby = np.sqrt(self.betay[ic[m]]*self.betay[ib[n]])
                cpx = np.cos(abs(self.mux[ic[m]]-self.mux[ib[n]])*twopi - \
                             np.pi*self.nux)
                cpy = np.cos(abs(self.muy[ic[m]]-self.muy[ib[n]])*twopi - \
                             np.pi*self.nuy)
                ormx[n,m] = sbx*cpx
                ormy[n,m] = sby*cpy
        ormx /= 2*np.sin(np.pi*self.nux)
        ormy /= 2*np.sin(np.pi*self.nuy)
        self.ormx,self.ormy = ormx,ormy
 

    def getRespMat(self,bpms=None,quads=None,dk=0.001,
                   verbose=False):
        '''
        get response matrices for 
        1. phase advance (parm)
        2. tune (tunerm)
        3. horizontal dispersion (disprm)
        4. beta-function (betarm)
        depending on given quadrupoles
        '''
        nux0 = self.nux
        nuy0 = self.nuy
        if not bpms:
            bpms = self.getElements('moni')
        bpmIndex = [self.bl.index(bpm) for bpm in bpms]
        bx0 = self.betax[bpmIndex]
        by0 = self.betay[bpmIndex]
        phx0 = self.mux[bpmIndex]
        phy0 = self.muy[bpmIndex]
        etax0 = self.etax[bpmIndex]
        if not quads:
            quads = self.getElements('quad',prefix='q')
        nbpm,nquad = len(bpms),len(quads)

        betarmx = np.zeros((nbpm,nquad))
        betarmy = np.zeros((nbpm,nquad))
        parmx = np.zeros((nbpm,nquad))
        parmy = np.zeros((nbpm,nquad))
        disprm = np.zeros((nbpm,nquad))
        tunerm = np.zeros((2,nquad))

        for i,quad in enumerate(quads):
            quad.put('K1',quad.K1+dk)
            self.update()
            dbx = self.betax[bpmIndex]-bx0
            dby = self.betay[bpmIndex]-by0
            dphx = self.mux[bpmIndex]-phx0
            dphy = self.muy[bpmIndex]-phy0
            detax = self.etax[bpmIndex]-etax0
            dnux = self.nux-nux0
            dnuy = self.nuy-nuy0
            betarmx[:,i] = dbx/dk
            betarmy[:,i] = dby/dk
            parmx[:,i] = dphx/dk
            parmy[:,i] = dphy/dk
            disprm[:,i] = detax/dk
            tunerm[:,i] = np.array([dnux/dk,dnuy/dk])
            quad.put('K1',quad.K1-dk)
            if verbose:
                sys.stdout.write('\r --- %04i out of %04i done (%3i%%) ---'\
                                 %(i+1,nquad,(i+1)*100./nquad))
                sys.stdout.flush()
        self.update()
        self.betarmx = betarmx
        self.betarmy = betarmy
        self.parmx = parmx
        self.parmy = parmy
        self.disprm = disprm
        self.tunerm = tunerm


    def getChrm(self,sexts=None,dk=0.01,verbose=False):
        '''
        get chromaticity response matrix
        '''
        if not hasattr(self, 'chx'):
            self.chrom()
        chx0,chy0 = self.chx,self.chy
        if not sexts:
            sexts = self.getElements('sext',prefix='sm')
        nsext = len(sexts)
        chrm = np.zeros((2,nsext))
        for i,sext in enumerate(sexts):
            sext.put('K2',sext.K2+dk)
            self.chrom()
            chrm[:,i] = np.array([(self.chx-chx0)/dk,(self.chy-chy0)/dk])
            sext.put('K2',sext.K2-dk)
            if verbose:
                sys.stdout.write('\r%04i out of %04i: %s'%(i+1,nsext,sext.name))
                sys.stdout.flush()
        self.chrom()
        self.chrm = chrm


    def finddyap(self,xmin=-3e-2, xmax=3e-2, ymin=0, ymax=1.5e-2,
                 nx=61, ny=16, dp=0, nturn=512):
        '''
        find dynamic aperture with matrix tracking and thin-len kicks
        not very accurate for off-momentum dyap
        '''
        x = np.linspace(xmin,xmax,nx)
        y = np.linspace(ymin,ymax,ny)
        xgrid,ygrid = np.meshgrid(x,y)
        xin = np.zeros((7,nx*ny))
        xin[-1] = np.arange(nx*ny)
        xin[0] = xgrid.flatten()
        xin[2] = ygrid.flatten()
        xin[5] = dp
        xout = self.matrack(xin,nturn=nturn,checkap=True)
        dyap = xout[6]
        dyap = dyap.reshape(xgrid.shape)
        self.dyap = {'xgrid':xgrid,'ygrid':ygrid,'dyap':dyap,'dp':dp}


# --- symplectic tracking based simulation
    def finddyapsym4(self,xmin=-3e-2,xmax=3e-2,ymin=0,ymax=1.5e-2,
                     nx=61,ny=16,dp=0,nturn=512,dfu=True,naf=True,
                     tunewindow=0,verbose=0):
        '''
        find dynamic aperture symplectic kick-drift
        '''
        x = np.linspace(xmin,xmax,int(nx))
        y = np.linspace(ymin,ymax,int(ny))
        xgrid,ygrid = np.meshgrid(x,y)
        xin = np.zeros((7,nx*ny))
        xin[-1] = np.arange(nx*ny)
        xin[0] = xgrid.flatten()
        xin[2] = ygrid.flatten()
        xin[5] = dp
        tbt = np.zeros((nturn,6,nx*ny))
        for i in xrange(nturn):
            xin[:6] = self.eletrack(xin[:6],sym4=1)[-1]
            tbt[i] = np.array(xin[:6])
            if verbose:
                sys.stdout.write('\r--- tracking: %04i out of %04i is being done (%3i%%) ---'%
                                 (i+1,nturn,(i+1)*100./nturn))
                sys.stdout.flush()
        xin[6] = chkap(xin)
        dyap = xin[6]
        dyap = dyap.reshape(xgrid.shape)
        self.dyap = {'xgrid':xgrid,'ygrid':ygrid,'dyap':dyap,'dp':dp,'tbt':tbt}
        # --- if diffusion
        if dfu:
            if tunewindow:
                rngx = [self.nux-int(self.nux)-tunewindow,self.nux-int(self.nux)+tunewindow]
                rngy = [self.nuy-int(self.nuy)-tunewindow,self.nuy-int(self.nuy)+tunewindow]
            else:
                rngx,rngy = [0.,.5],[0.,.5]
            fmx,fmy = np.zeros(nx*ny),np.zeros(nx*ny)
            df1 = np.zeros(nx*ny)
            for i in xrange(nx*ny):
                if verbose:
                    sys.stdout.write('\r--- diffusion: %04i out of %04i is being done (%3i%%) ---'%
                                     (i+1,nx*ny,(i+1)*100./nx/ny))
                    sys.stdout.flush()
                if any(np.isnan(tbt[:,0,i])) or any(np.isnan(tbt[:,2,i])):
                    df1[i] = np.nan
                    continue
                else:
                    if naf:
                        v1x = naff(tbt[:nturn/2,0,i],ni=1,rng=rngx,verbose=0)[0][0]
                        v2x = naff(tbt[nturn/2:,0,i],ni=1,rng=rngx,verbose=0)[0][0]
                        v1y = naff(tbt[:nturn/2,2,i],ni=1,rng=rngy,verbose=0)[0][0]
                        v2y = naff(tbt[nturn/2:,2,i],ni=1,rng=rngy,verbose=0)[0][0]
                    else:
                        v1x = getTuneTbT(tbt[:nturn/2,0,i],rng=rngx,verbose=0,hann=1)[0]
                        v2x = getTuneTbT(tbt[nturn/2:,0,i],rng=rngx,verbose=0,hann=1)[0]
                        v1y = getTuneTbT(tbt[:nturn/2,2,i],rng=rngy,verbose=0,hann=1)[0]
                        v2y = getTuneTbT(tbt[nturn/2:,2,i],rng=rngy,verbose=0,hann=1)[0]
                    #print '%15.6e%15.6e%15.6e%15.6e'%(v1x,v2x,v1y,v2y)
                    dvx2 = (v1x-v2x)**2
                    dvy2 = (v1y-v2y)**2
                    df1[i] = np.log10(np.sqrt(dvx2+dvy2))
                    fmx[i] = (v1x+v2x)/2
                    fmy[i] = (v1y+v2y)/2
            df = df1.reshape((ny,nx))
            self.dyap['dfu'] = df
            self.dyap['fma'] = np.array([fmx,fmy,df1]).transpose()

    def pltdyap(self,xyunit='mm',figsize=(8,8),mode='contourf',fn=None,fndfu=None):
        '''
        plot dynamic aperture
        '''
        if self.dyap:
            unit = 1
            if xyunit == 'mm':
                unit = 1e3
            elif xyunit == 'cm':
                unit = 1e2
            else:
                print("undefined unit: '%d'"%xyunit)
            plt.figure(figsize=figsize)
            plt.contourf(self.dyap['xgrid']*unit,self.dyap['ygrid']*unit,
                         self.dyap['dyap'],1)
            plt.xlabel('x[%s]'%xyunit)
            plt.ylabel('y[%s]'%xyunit)
            plt.title('Dynamic aperture for dp/p = %.2f'%self.dyap['dp'])
            if fn:
                plt.savefig(fn)
                plt.close()
            else:
                plt.show()
            if 'dfu' in self.dyap.keys():
                plt.figure(figsize=figsize)
                maskeddfu = np.ma.array(self.dyap['dfu'],
                                        mask=np.isnan(self.dyap['dfu']))
                if mode == 'contourf':
                    df = plt.contourf(self.dyap['xgrid']*unit,
                                      self.dyap['ygrid']*unit,
                                      maskeddfu)
                else:
                    df = plt.pcolor(self.dyap['xgrid']*unit,
                                    self.dyap['ygrid']*unit,
                                    maskeddfu)
                plt.xlabel('x [%s]'%xyunit)
                plt.ylabel('y [%s]'%xyunit)
                plt.title('Dynamic aperture for dp/p = %.2f'%self.dyap['dp'])
                cb = plt.colorbar(df)
                cb.ax.set_ylabel(r'$log_{10}\sqrt{\Delta\nu_x^2+\Delta\nu_y^2}$')
                if fndfu:
                    plt.savefig(fndfu)
                    plt.close()
                else:
                    plt.show()
        else:
            print('dynamic aperture has been not calculated yet.\n')

    def pltFma(self,xmin=0,xmax=0.5,ymin=0,ymax=0.5,order=5,
               crossHalfInt=False,ms=2,figsize=(5,5)):
        '''
        plot FMA
        '''
        if crossHalfInt:
            cs = CSNormalization(self.betax[0],self.alfax[0],
                                 self.betay[0],self.alfay[0],combine=True)
            '''
            sqtbx = np.sqrt(self.betax[0])
            ax = self.alfax[0]
            sqtby = np.sqrt(self.betay[0])
            ay = self.alfay[0]
            m = np.mat([[1/sqtbx,0,0,0],[ax/sqtbx,sqtbx,0,0],
                        [0,0,1/sqtby,0],[0,0,ay/sqtby,sqtby]])
            cs = np.mat([[1,-1j,0,0],[0,0,1,-1j]])
            '''
            n = self.dyap['tbt'].shape[2]
            for i in xrange(n):
                a0 = np.array(cs*self.dyap['tbt'][:,:4,i].transpose())
                xpw0 = np.fft.fft(a0[0])
                self.dyap['fma'][i,0] = pickPeak(np.abs(xpw0),rng=[0,1])[0]
                xpw0 = np.fft.fft(a0[1])
                self.dyap['fma'][i,1] = pickPeak(np.abs(xpw0),rng=[0,1])[0]

        plt.figure(figsize=figsize)
        plt.scatter(self.dyap['fma'][:,0],self.dyap['fma'][:,1],s=ms,
                    c=self.dyap['fma'][:,2],alpha=1,edgecolor='none')
        color = ['','k','r','b','y','g','m','c','c','c','c']
        for nx in range(-1*order,order):
            for ny in range(-1*order,order):
                for p in range(nx-order,nx+order):
                    if nx==0 and ny==0:
                        continue
                    if ny != 0:
                        xmin1,xmax1 = xmin,xmax
                        ymin1 = (p-nx*xmin1)*1./ny
                        ymax1 = (p-nx*xmax1)*1./ny
                    else:
                        xmin1 = p*1./nx
                        xmax1 = p*1./nx
                        ymin1,ymax1 = ymin,ymax
                    if abs(nx)+abs(ny) <= abs(order):
                        plt.plot([xmin1,xmax1],[ymin1,ymax1],'-',color=color[abs(nx)+abs(ny)],lw=0.5)
        plt.axis([xmin,xmax,ymin,ymax])
        plt.show()


    def pltPhaseSpace(self,figsize=(16,6),densityGap=10,fn=None):
        if not hasattr(self,'dyap'):
            print('no turb-by-turn data available')
        else:
            plt.figure(figsize=figsize)
            n1,n2,n3 = self.dyap['tbt'].shape
            for i in xrange(0,n3,densityGap):
                if any(np.isnan(self.dyap['tbt'][:,0,i])) or \
                   any(np.isnan(self.dyap['tbt'][:,2,i])):
                    continue
                else:
                    plt.subplot(121)
                    plt.plot(self.dyap['tbt'][:,0,i],self.dyap['tbt'][:,1,i],'b.')
                    plt.xlabel('x(m)')
                    plt.ylabel("x'(rad)")
                    plt.subplot(122)
                    plt.plot(self.dyap['tbt'][:,2,i],self.dyap['tbt'][:,3,i],'r.')
                    plt.xlabel('y(m)')
                    plt.ylabel("y'(rad)")
            if fn:
                plt.savefig(fn)
                plt.close()
            else:
                plt.show()


    def chromTrack(self,demin=-2.5e-2,demax=2.5e-2,nde=51,nturn=256,
                   plane='x',amp=1e-4,polyorder=4,verbose=False,
                   tunewindow=0,crossHalfInt=0):
        '''
        get chromaticity by tracking
        '''
        de = np.linspace(demin,demax,int(nde))
        xin = np.zeros((6,nde))
        if plane == 'x':
            xin[0] = nde*[amp]
        else:
            xin[2] = nde*[amp]
        xin[5] = de
        tbt = np.zeros((nturn,6,nde))
        for i in xrange(nturn):
            xin[:6] = self.eletrack(xin[:6],sym4=1)[-1]
            tbt[i] = np.array(xin[:6])
            sys.stdout.write(
                '\r--- tracking: %04i out of %04i is being done (%3i%%) ---'
                %(i+1,nturn,(i+1)*100./nturn))
            sys.stdout.flush()
        nu = []
        if tunewindow:
            rngx = [self.nux-int(self.nux)-tunewindow,self.nux-int(self.nux)+tunewindow]
            rngy = [self.nuy-int(self.nuy)-tunewindow,self.nuy-int(self.nuy)+tunewindow]
        else:
            rngx,rngy = [0.,1],[0.,1]
        if crossHalfInt:
            csm = CSNormalization(self.betax[0],self.alfax[0],
                                  self.betay[0],self.alfay[0],combine=True)
            '''
            sqtbx = np.sqrt(self.betax[0])
            ax = self.alfax[0]
            sqtby = np.sqrt(self.betay[0])
            ay = self.alfay[0]
            m = np.mat([[1/sqtbx,0,0,0],[ax/sqtbx,sqtbx,0,0],
                        [0,0,1/sqtby,0],[0,0,ay/sqtby,sqtby]])
            cs = np.mat([[1,-1j,0,0],[0,0,1,-1j]])
            csm = cs*m
            '''
        for i in xrange(nde):
            if crossHalfInt:
                a0 = np.array(csm*tbt[:,:4,i].transpose())
                xpw0 = np.fft.fft(a0[0])
                nu1 = pickPeak(np.abs(xpw0),rng=[0,1])[0]
                xpw0 = np.fft.fft(a0[1])
                nu2 = pickPeak(np.abs(xpw0),rng=[0,1])[0]
                nu.append([de[i],nu1,nu2])
            else:
                nu.append([de[i],naff(tbt[:,0,i],ni=1,verbose=0,rng=rngx)[0][0],
                           naff(tbt[:,2,i],ni=1,verbose=0,rng=rngy)[0][0]])
        nu = np.array(nu)
        chx = np.polyfit(nu[:,0],nu[:,1],polyorder)
        chy = np.polyfit(nu[:,0],nu[:,2],polyorder)
        if verbose:
            nuxfit = np.polyval(chx,nu[:,0])
            nuyfit = np.polyval(chy,nu[:,0])
            plt.figure(figsize=(8,6))
            plt.plot(nu[:,0],nuxfit,'b-',label=r"$\xi_{x,1}=%.2f$"%chx[-2],lw=2)
            plt.plot(nu[:,0],nu[:,1],'bo')
            plt.plot(nu[:,0],nuyfit,'r-',label=r"$\xi_{y,1}=%.2f$"%chy[-2],lw=2)
            plt.plot(nu[:,0],nu[:,2],'ro')
            plt.xlabel(r'$\delta = \frac{\Delta P}{P}$',fontsize=18)
            plt.ylabel(r'$\nu$',fontsize=18)
            plt.legend(loc='best',fontsize=18)
            plt.show()
        self.chxTrack,self.chyTrack,self.chromTbt = chx,chy,tbt

    def tuneShiftWithAmpTrack(self,Amin=-2e-2,Amax=2e-2,nA=40,
                              nturn=128,plane='x',polyorder=4,
                              sA=1e-8,verbose=False,tunewindow=0,
                              crossHalfInt=0):
        '''
        get tune-shift-with-amplitude by tracking
        '''
        dA = np.linspace(Amin,Amax,int(nA))
        xin = np.zeros((6,nA))
        if plane == 'x':
            xin[0] = dA
            xin[2] = nA*[sA]
        elif plane == 'y':
            xin[2] = dA
            xin[0] = nA*[sA]
        tbt = np.zeros((nturn,6,nA))
        for i in xrange(nturn):
            xin[:6] = self.eletrack(xin[:6],sym4=1)[-1]
            tbt[i] = np.array(xin[:6])
            sys.stdout.write(
                '\r--- tracking: %04i out of %04i is being done (%3i%%) ---'
                %(i+1,nturn,(i+1)*100./nturn))
            sys.stdout.flush()
        nu = []
        if tunewindow:
            rngx = [self.nux-int(self.nux)-tunewindow,self.nux-int(self.nux)+tunewindow]
            rngy = [self.nuy-int(self.nuy)-tunewindow,self.nuy-int(self.nuy)+tunewindow]
        else:
            rngx,rngy = [0.,.5],[0.,.5]
        if crossHalfInt:
            csm = CSNormalization(self.betax[0],self.alfax[0],
                                  self.betay[0],self.alfay[0],combine=True)
            '''
            sqtbx = np.sqrt(self.betax[0])
            ax = self.alfax[0]
            sqtby = np.sqrt(self.betay[0])
            ay = self.alfay[0]
            m = np.mat([[1/sqtbx,0,0,0],[ax/sqtbx,sqtbx,0,0],
                        [0,0,1/sqtby,0],[0,0,ay/sqtby,sqtby]])
            cs = np.mat([[1,-1j,0,0],[0,0,1,-1j]])
            csm = cs*m
            '''
        for i in xrange(nA):
            if crossHalfInt:
                a0 = np.array(csm*tbt[:,:4,i].transpose())
                xpw0 = np.fft.fft(a0[0])
                nu1 = pickPeak(np.abs(xpw0),rng=[0,1])[0]
                xpw0 = np.fft.fft(a0[1])
                nu2 = pickPeak(np.abs(xpw0),rng=[0,1])[0]
                nu.append([dA[i],nu1,nu2])
            else:
                nu.append([dA[i],naff(tbt[:,0,i],ni=1,verbose=0,rng=rngx)[0][0],
                           naff(tbt[:,2,i],ni=1,verbose=0,rng=rngy)[0][0]])
        nu = np.array(nu)
        Anux = np.polyfit(nu[:,0],nu[:,1],polyorder)
        Anuy = np.polyfit(nu[:,0],nu[:,2],polyorder)
        if verbose:
            nuxfit = np.polyval(Anux,nu[:,0])
            nuyfit = np.polyval(Anuy,nu[:,0])
            plt.figure(figsize=(8,6))
            plt.plot(nu[:,0],nuxfit,'b-',
                     label=r"$\frac{d\nu_x}{d%s^2}=%.2f$"%(plane,Anux[-3]),lw=2)
            plt.plot(nu[:,0],nu[:,1],'bo')
            plt.xlabel(r'%s (m)'%plane,fontsize=18)
            plt.ylabel(r'$\nu_x$',fontsize=18)
            plt.legend(loc='best',fontsize=18)
            plt.show()
            plt.figure(figsize=(8,6))
            plt.plot(nu[:,0],nuyfit,'r-',
                     label=r"$\frac{d\nu_y}{d%s^2}=%.2f$"%(plane,Anuy[-3]),lw=2)
            plt.plot(nu[:,0],nu[:,2],'ro')
            plt.xlabel(r'%s (m)'%plane,fontsize=18)
            plt.ylabel(r'$\nu_y$',fontsize=18)
            plt.legend(loc='best',fontsize=18)
            plt.show()
        self.tuneamp = {'tbt':tbt,'dnuxdA':Anux,'dnuydA':Anuy,'plane':plane}

    def tswa(self,xyaxis=[1e-8,2.5e-2,1e-8,1e-2],nA=40,
             nturn=128,polyorder=4,verbose=False,tunewindow=0,
             crossHalfInt=0):
        '''
        get tune-shift-with-amplitude by tracking
        '''
        dAx = np.linspace(xyaxis[0],xyaxis[1],int(nA))
        dAy = np.linspace(xyaxis[2],xyaxis[3],int(nA))
        xin = np.zeros((6,nA))
        xin[0] = dAx
        xin[2] = dAy
        tbt = np.zeros((nturn,6,nA))
        for i in xrange(nturn):
            xin[:6] = self.eletrack(xin[:6],sym4=1)[-1]
            tbt[i] = np.array(xin[:6])
            sys.stdout.write(
                '\r--- tracking: %04i out of %04i is being done (%3i%%) ---'
                %(i+1,nturn,(i+1)*100./nturn))
            sys.stdout.flush()
        nu = []
        if tunewindow:
            rngx = [self.nux-int(self.nux)-tunewindow,self.nux-int(self.nux)+tunewindow]
            rngy = [self.nuy-int(self.nuy)-tunewindow,self.nuy-int(self.nuy)+tunewindow]
        else:
            rngx,rngy = [0.,.5],[0.,.5]
        if crossHalfInt:
            csm = CSNormalization(self.betax[0],self.alfax[0],
                                  self.betay[0],self.alfay[0],combine=True)
            '''
            sqtbx = np.sqrt(self.betax[0])
            ax = self.alfax[0]
            sqtby = np.sqrt(self.betay[0])
            ay = self.alfay[0]
            m = np.mat([[1/sqtbx,0,0,0],[ax/sqtbx,sqtbx,0,0],
                        [0,0,1/sqtby,0],[0,0,ay/sqtby,sqtby]])
            cs = np.mat([[1,-1j,0,0],[0,0,1,-1j]])
            csm = cs*m
            '''
        for i in xrange(nA):
            if crossHalfInt:
                a0 = np.array(csm*tbt[:,:4,i].transpose())
                xpw0 = np.fft.fft(a0[0])
                nu1 = pickPeak(np.abs(xpw0),rng=[0,1])[0]
                xpw0 = np.fft.fft(a0[1])
                nu2 = pickPeak(np.abs(xpw0),rng=[0,1])[0]
                nu.append([dAx[i],dAy[i],nu1,nu2])
            else:
                nu.append([dAx[i],dAy[i],
                           naff(tbt[:,0,i],ni=1,verbose=0,rng=rngx)[0][0],
                           naff(tbt[:,2,i],ni=1,verbose=0,rng=rngy)[0][0]])
        nu = np.array(nu)
        #Anux = np.polyfit(nu[:,0],nu[:,1],polyorder)
        #Anuy = np.polyfit(nu[:,0],nu[:,2],polyorder)
        if verbose:
            #nuxfit = np.polyval(Anux,nu[:,0])
            #nuyfit = np.polyval(Anuy,nu[:,0])
            plt.figure(figsize=(8,6))
            #plt.plot(nu[:,0],nuxfit,'b-',
            #         label=r"$\frac{d\nu_x}{d%s^2}=%.2f$"%(plane,Anux[-3]),lw=2)
            plt.plot(nu[:,0],nu[:,2],'r-o')
            plt.plot(nu[:,0],nu[:,3],'b-o')
            plt.xlabel('x (m)',fontsize=18)
            plt.ylabel(r'$\nu_{x,y}$',fontsize=18)
            plt.legend(loc='best',fontsize=18)
            plt.show()
            plt.figure(figsize=(8,6))
            #plt.plot(nu[:,0],nuyfit,'r-',
            #         label=r"$\frac{d\nu_y}{d%s^2}=%.2f$"%(plane,Anuy[-3]),lw=2)
            plt.plot(nu[:,1],nu[:,2],'r-o')
            plt.plot(nu[:,1],nu[:,3],'b-o')
            plt.xlabel('y (m)',fontsize=18)
            plt.ylabel(r'$\nu_{x,y}$',fontsize=18)
            plt.legend(loc='best',fontsize=18)
            plt.show()
        self.tuneamp = {'tbt':tbt,'nux_amp':nu}


    def finddyapXD(self,xmin=-3e-2,xmax=3e-2,dmin=-3e-2,dmax=3e-2,
                   nx=30,nd=30,nturn=256,dfu=True,naf=True,sA=1e-8,
                   tunewindow=0,verbose=0):
        '''
        find dynamic aperture x vs. delta with symplectic kick-drift
        sA: small amplitude to avoid zero amplitude
        '''
        x = np.linspace(xmin,xmax,int(nx))
        y = np.linspace(dmin,dmax,int(nd))
        xgrid,ygrid = np.meshgrid(x,y)
        xin = np.zeros((7,nx*nd))
        xin[-1] = np.arange(nx*nd)
        xin[0] = xgrid.flatten()
        xin[2] = np.ones(nx*nd)*sA
        xin[5] = ygrid.flatten()
        tbt = np.zeros((nturn,6,nx*nd))
        for i in xrange(nturn):
            xin[:6] = self.eletrack(xin[:6],sym4=1)[-1]
            tbt[i] = np.array(xin[:6])
            if verbose:
                sys.stdout.write('\r--- tracking: %04i out of %04i is being done (%3i%%) ---'%
                                 (i+1,nturn,(i+1)*100./nturn))
                sys.stdout.flush()
        xin[6] = chkap(xin)
        dyap = xin[6]
        dyap = dyap.reshape(xgrid.shape)
        self.dyapXD = {'xgrid':xgrid,'dgrid':ygrid,'dyap':dyap,'tbt':tbt}
        # --- if diffusion
        if dfu:
            df = np.zeros(nx*nd)
            if tunewindow:
                rngx = [self.nux-int(self.nux)-tunewindow,self.nux-int(self.nux)+tunewindow]
                rngy = [self.nuy-int(self.nuy)-tunewindow,self.nuy-int(self.nuy)+tunewindow]
            else:
                rngx,rngy = [0.,.5],[0.,.5]
            for i in xrange(nx*nd):
                if verbose:
                    sys.stdout.write('\r--- diffusion: %04i out of %04i is being done (%3i%%) ---'%
                                     (i+1,nx*nd,(i+1)*100./nx/nd))
                    sys.stdout.flush()
                if any(np.isnan(tbt[:,0,i])) or any(np.isnan(tbt[:,2,i])):
                    df[i] = np.nan
                    continue
                else:
                    if naf:
                        v1x = naff(tbt[:nturn/2,0,i],ni=1,rng=rngx,verbose=0)[0][0]
                        v2x = naff(tbt[nturn/2:,0,i],ni=1,rng=rngx,verbose=0)[0][0]
                        v1y = naff(tbt[:nturn/2,2,i],ni=1,rng=rngy,verbose=0)[0][0]
                        v2y = naff(tbt[nturn/2:,2,i],ni=1,rng=rngy,verbose=0)[0][0]
                    else:
                        v1x = getTuneTbT(tbt[:nturn/2,0,i],rng=rngx,verbose=0,hann=1)[0]
                        v2x = getTuneTbT(tbt[nturn/2:,0,i],rng=rngx,verbose=0,hann=1)[0]
                        v1y = getTuneTbT(tbt[:nturn/2,2,i],rng=rngy,verbose=0,hann=1)[0]
                        v2y = getTuneTbT(tbt[nturn/2:,2,i],rng=rngy,verbose=0,hann=1)[0]
                    dvx2 = (v1x-v2x)**2
                    dvy2 = (v1y-v2y)**2
                    df[i] = np.log10(np.sqrt(dvx2+dvy2))
            df = df.reshape(xgrid.shape)
            self.dyapXD['dfu'] = df

    def pltdyapXD(self,xyunit='mm',figsize=(8,6),mode='contourf',
                  fn=None,fndf=None):
        '''
        plot dynamic aperture
        '''
        if self.dyapXD:
            unit = 1
            if xyunit == 'mm':
                unit = 1e3
            elif xyunit == 'cm':
                unit = 1e2
            else:
                print("undefined unit: '%d'"%xyunit)
            plt.figure(figsize=figsize)
            plt.contourf(self.dyapXD['dgrid'],self.dyapXD['xgrid']*unit,
                         self.dyapXD['dyap'],1)
            plt.ylabel('x[%s]'%xyunit)
            plt.xlabel(r'$\delta=\frac{\Delta P}{P}$')
            plt.title('Dynamic aperture for x vs. delta')
            if fn:
                plt.savefig(fn)
                plt.close()
            else:
                plt.show()
            if 'dfu' in self.dyapXD.keys():
                plt.figure(figsize=figsize)
                maskeddfu = np.ma.array(self.dyapXD['dfu'],
                                        mask=np.isnan(self.dyapXD['dfu']))
                if mode == 'contourf':
                    df = plt.contourf(self.dyapXD['dgrid'],
                                      self.dyapXD['xgrid']*unit,
                                      maskeddfu,1)
                else:
                    df = plt.pcolor(self.dyapXD['dgrid'],
                                    self.dyapXD['xgrid']*unit,
                                    maskeddfu)
                plt.ylabel('x [%s]'%xyunit)
                plt.xlabel(r'$\delta=\frac{\Delta P}{P}$')
                plt.title('Dynamic aperture for x vs. delta')
                cb = plt.colorbar(df)
                cb.ax.set_ylabel(r'$log_{10}\sqrt{\Delta\nu_x^2+\Delta\nu_y^2}$')
                if fndf:
                    plt.savefig(fndf)
                    plt.close()
                else:
                    plt.show()
        else:
            print('dynamic aperture has been not calculated yet.\n')

# --- end of symplectic tracking based simulation


    def switchoffID(self,ids=None):
        '''
        switch off insertion devices,
        change it into drift
        '''
        print('\n === warning: switched-off IDs can NOT be swithed on ===\n')
        if not ids:
            ids = self.getElements('kmap') + self.getElements('wigg')
        for ie in ids:
            ii = self.bl.index(ie)
            replacement = drif(ie.name,L=ie.L)
            self.bl[ii] = replacement
        self.update()
        

def svdcor(x,rm,rcond=1e-6):
    '''
    use svd to correct error consequence by response matrix rm
    usage: svd(x,rm, rcond=0.01)

    parameters:
    x: observed error consequence needs to be corrected, 
       like closed orbit distortion, beta-beat, etc
    rm: response matrix between observed signals and correctors
    rcond: drop small singual values off by comparing 
           with the largest one (0th)
           if si/s0 < rcond, don't use it for correction
    returns:
    dk:  needed corrector strength
    xr:  expectation after correction
    '''
    u,s,v = np.linalg.svd(rm)
    dk = np.zeros(v.shape[0], dtype=np.float)
    for m in range(len(s)):
        if s[m]/s[0] >= rcond:
            dk += v[m,:]/s[m]*np.dot(x, u[:,m])
        else:
            break
    xr = np.mat(x).reshape(-1,1)+np.mat(rm)*np.mat(dk).reshape(-1,1)
    return dk,np.array(xr)[:,0]


def micado(x,rm,n=1,verbose=False):
    '''
    use  MICADO to correct error consequence by response matrix rm
    usage: micado(x,rm, n=1)

    parameters:
    x:       observed error consequence needs to be corrected, 
             like closed orbit distortion, beta-beat, etc
    rm:      response matrix between observed signals and correctors
    n:       number of iterations
    verbose: if true, print out details 

    returns:
    dk: needed corrector strength
    xr: expectation after corrector 
    '''
    k,c,xr = [],[],[]
    if verbose:
        print('%9s%9s%9s%9s'%('#iter','#corr','dk','rsd_err'))
        print(36*'-')
    for n in range(n):
        # --- a[i] is the most effective coefficient for i-th corrector
        # --- xres is residual after ampplying a
        # --- xressum is sum of residual
        a = np.zeros(rm.shape[1])
        xres = np.zeros_like(rm)
        xressum = np.zeros_like(a)
        for i in range(rm.shape[1]):
            a[i] = sum(x*rm[:,i])/sum(rm[:,i]*rm[:,i])
            xres[:,i] = x-a[i]*rm[:,i]
            xressum[i] = sum(xres[:,i]*xres[:,i])
        ki = np.argmin(xressum) # No. 1 effective corr
        x = xres[:,ki]          # residual become goal to be corrected
        k.append(ki)            # corrector index
        c.append(a[ki])         # corrector value
        xr.append(xressum[ki])  # residual
        if verbose:
            print('%9d%9d%9.3f%9.3f'%(n,ki,a[ki],xressum[ki]))
    dk = np.zeros(rm.shape[1])
    # --- sum over 
    for i,ki in enumerate(k):
        dk[ki] -= c[i]
    return dk,x


def rotmat(angle=np.pi/4):
    '''
    rotating matrix
    '''
    c = np.cos(angle)
    s = np.sin(angle)
    m = np.eye(6)
    for i in range(4):
        m[i,i] = c
    m[0,2] = s
    m[1,3] = s
    m[2,0] = -s
    m[3,1] = -s
    return m


def gint(a,b):
    '''
    Eight point Gaussian Integration over interval a<x<b
    x,w = gint(a,b)
    '''
    y = np.array([-0.960289856497536,-0.796666477413627,-0.525532409916329,
                  -0.183434642495650, 0.183434642495650, 0.525532409916329,
                   0.796666477413627, 0.960289856497536])
    v = np.array([ 0.101228536290376, 0.222381034453374, 0.313706645877887,
                   0.362683783378362, 0.362683783378362, 0.313706645877887,
                   0.222381034453374, 0.101228536290376])
    x = 0.5*(b-a)*y+0.5*(b+a)
    w = 0.5*(b-a)*v
    return x,w


def period(bl):
    '''
    Determines the twiss functions and dispersion 
    at a single location of a ring
    wx = matrix([[betax],[alfax],[gamax]])
    wy = np.mat([[betay],[alfay],[gamay]])
    R is the single turn transport matrix
    dx=np.mat([[[etax],[etaxp]])
    isstable,R,wx,wy,dx = period(bl)
    isstable = True, if bl has a stable optics solution
    otherwise Flase.
    '''
    R = np.mat(np.eye(6))
    for elem in bl:
         R = elem.tm*R
    if abs(R[0,0]+R[1,1]) >= 2 or abs(R[2,2]+R[3,3]) >= 2:
        return False,R,None,None,None
    mux,betax,alfax,gamax = matrix2twiss(R,plane='x')
    muy,betay,alfay,gamay = matrix2twiss(R,plane='y')
    '''
    dx = matrix2disp(R,plane='x')
    dy = matrix2disp(R,plane='y')
    '''
    dxy = matrix2disp(R)
    wx = np.mat([betax,alfax,gamax]).transpose()
    wy = np.mat([betay,alfay,gamay]).transpose()
    return True,R,wx,wy,dxy


def twmat(elem,s):
    '''
    Computes the transport and twiss matrix for transport
    through distance s in element elem.
    usage: mat = twmat(elem,s)
    '''
    if elem.__class__.__name__=='drif' or \
       elem.__class__.__name__=='sext' or \
       elem.__class__.__name__=='kick' or \
       elem.__class__.__name__=='rfca' or \
       elem.__class__.__name__=='aper' or \
       elem.__class__.__name__=='mult':
        fe = drif(L=s)
    elif elem.__class__.__name__ == 'quad':
        fe = quad(L=s,K1=elem.K1)
    elif elem.__class__.__name__ == 'skew':
        fe = skew(L=s,K1=elem.K1)
    elif elem.__class__.__name__ == 'sole':
        fe = sole(L=s,KS=elem.KS)
    elif elem.__class__.__name__ == 'bend':
        if s == elem.L:
            fe = bend(L=elem.L,K1=elem.K1,angle=elem.angle,
                      e1=elem.e1,e2=elem.e2)
        elif s < elem.L:
            fe = bend(L=s,K1=elem.K1,angle=elem.angle*s/elem.L,e1=elem.e1)
    elif elem.__class__.__name__ == 'kmap':
        fe = kmap(L=s,kmap1fn=elem.kmap1fn,kmap2fn=elem.kmap2fn,E=elem.E)
    elif elem.__class__.__name__ == 'wigg':
        fe = wigg(L=s,Bw=elem.Bw,E=elem.E)
    else:
        raise RuntimeError('unknown type for element "%s"'%elem.name)
    mx = np.take(np.take(fe.tm,[0,1,5],axis=0),[0,1,5],axis=1)
    my = np.take(np.take(fe.tm,[2,3,5],axis=0),[2,3,5],axis=1)
    return mx,my,fe.tx,fe.ty


def twisstrans(twissmatrix,twiss0):
    '''
    get tiwss functions by twiss transport matrix
    '''
    return twissmatrix*twiss0


def phasetrans(m,tw0,neglen=False):
    '''
    get phase advance by transport matrix
    '''
    dph = np.arctan(m[0,1]/(m[0,0]*tw0[0,0]-m[0,1]*tw0[1,0]))/twopi
    #return dph
    
    if neglen:
        if dph>0:
            return dph-0.5
        else:
            return dph
    else:
        if dph<0:
            return dph+0.5
        else:
            return dph


def trans2twiss(a):
    '''
    calculate twiss matrix from transport matrix
    input (a) is a 2x2 coordinate transport matrix
    return a 3x3 twiss transport matrix [beta, alfa, gama]
    '''
    return np.array([[a[0,0]**2,-2*a[0,0]*a[0,1],a[0,1]**2],
                     [-a[1,0]*a[0,0],1+2*a[0,1]*a[1,0],-a[0,1]*a[1,1]],
                     [a[1,0]**2,-2*a[1,1]*a[1,0],a[1,1]**2]])


def matrix2twiss(R,plane='x'):
    '''
    get fractional mu and Twiss from one turn transport matrix
    '''
    if plane == 'x':
        r = np.take(np.take(R,[0,1,5],axis=0),[0,1,5],axis=1)
    elif plane == 'y':
        r = np.take(np.take(R,[2,3,5],axis=0),[2,3,5],axis=1)
    else:
        print('plane must be \'x\' or \'y\'')
        return
    if abs(r[0,0]+r[1,1]) >= 2:
        print('det(M) >= 2: no stable solution in %s plane'%plane)
        return
    mu = np.arccos((r[0,0]+r[1,1])/2)/twopi
    if r[0,1] < 0:
        mu = 1-mu
    s = np.sin(twopi*mu)
    beta = r[0,1]/s
    alfa = (r[0,0]-r[1,1])/(2*s)
    gama = -r[1,0]/s
    return mu,beta,alfa,gama
    

def matrix2disp(R):
    '''
    calculate dispersions based on transport matrix
    '''
    a = R[:4,:4]-np.eye(4)
    b = -R[:4,5]
    return np.append(np.linalg.solve(a,b),np.mat([[1]]),axis=0)


def txt2latt(fn,verbose=False):
    '''
    read nls2-ii control-system lattice format
    '''
    fid = open(fn,'r')
    a = fid.readlines()
    fid.close()
    bl = []
    for i,le in enumerate(a[3:]):
        if verbose:
            print('LN%3d: %s'%(i+3,le))
        ele = le.split()
        if ele[1] =='DW':
            t = kmap(ele[0],L=float(ele[2]),kmap2fn=ele[7],E=3)
        elif ele[1] == 'IVU':
            t = kmap(ele[0],L=float(ele[2]),kmap2fn=ele[7],E=3)
        elif ele[1] == 'EPU':
            t = kmap(ele[0],L=float(ele[2]),kmap2fn=ele[7],E=3)
        elif ele[1] == 'SQ_TRIM':
            t = kick(ele[0],L=float(ele[2]))
        elif ele[1] == 'BPM':
            t = moni(ele[0],L=float(ele[2]))
        elif ele[1] == 'TRIMD':
            t = kick(ele[0],L=float(ele[2]))
        elif ele[1].startwith('MARK'):
            t = drif(ele[0],L=float(ele[2]))
        elif ele[1] == 'TRIMY':
            t = kick(ele[0],L=float(ele[2]))
        elif ele[1] == 'TRIMX':
            t = kick(ele[0],L=float(ele[2]))
        elif ele[1] == 'FTRIM':
            t = kick(ele[0],L=float(ele[2]))
        elif ele[1] == 'SEXT':
            t = sext(ele[0],L=float(ele[2]),K2=float(ele[5]))
        elif ele[1] == 'DIPOLE':
            t = bend(ele[0],L=float(ele[2]),
                     angle=float(ele[6]),e1=float(ele[6])/2,e2=float(ele[6])/2)
        elif ele[1] == 'QUAD':
            t = quad(ele[0],L=float(ele[2]),K1=float(ele[4]))
        elif ele[1].startwith('DRIF'):
            t = drif(ele[0],L=float(ele[2]))
        elif ele[1] == 'WATCH':
            t = drif(ele[0],L=float(ele[2]))
        else:
            print('unknown element type!')
            pass
        bl.append(t)
    return bl


def mad2py(fin, fout, upper=True):
    '''
    read simple/plain MAD8-like (include ELEGANT) lattice input 
    format into python

    fin:  input file name (mad or elegant)
    fout: output pylatt form
    upper: if True (by default), all element names are converted
           to uppercase. Otherwise, to lowercase
    '''
    f1 = open(fin,'r')
    f2 = open(fout,'w')
    f2.write('import pylatt as latt\n\n')
    nline = 0
    while 1:
        a = f1.readline().replace(' ','').replace('\r','').upper()
        if '!' in a[1:]:
            comm = string.find(a,'!')
            f2.write('#'+a[comm+1:]+'\n')
            a = a[:comm]+'\n'
        nline += 1
        print('\nLn '+str(nline)+': '+a)
        if not a:
            break
        elif a[0] == '!':
            f2.write('#'+a[1:]+'\n')
        elif a == '\n':
            continue
        else:
            while a[-2] == '&':
                a = a[:-2]+f1.readline().replace(' ','').replace('\r','').upper()
                nline += 1
                print('\nLn '+str(nline)+': '+a)
            s = madParse(a[:-1],upper=upper)
            if s:
                f2.write(s+'\n')
    f2.write('ring = latt.cell(ring)')
    f1.close()
    f2.close()


def madParse(a,upper=True):
    '''
    simple mad8 parse, called by mad2py
    '''
    b = a.split(':')
    name = b[0]
    if upper:
        name = name.upper()
    else:
        name = name.lower()
    at = b[1].split(',')
    if at[0] in ['DRIFT','RFCAVITY','MARKER','MARK','RCOL',
                 'MULT','DRIF','RFCA','MALIGN','WATCH']:
        L = 0
        for rs in at[1:]:
            if 'L=' in rs:
                L = rs.split('=')[1]
            else:
                print('  ignored attribute for drif: %s'%rs)
        return('%s = latt.drif(\'%s\', L = %s)'%(name,name,L))
    elif at[0] in ['HKICKER','VKICKER','KICKER','HKICK',
                   'VKICK','EHKICK','EVKICK']:
        L = 0
        for rs in at[1:]:
            if 'L=' in rs:
                L = rs.split('=')[1]
            else:
                print('  ignored attribute for drif: %s'%rs)
        return('%s = latt.kick(\'%s\', L = %s)'%(name,name,L))
    elif at[0] in ['KMAP','UKICKMAP']:
        L = 0
        for rs in at[1:]:
            if 'L=' in rs:
                L = rs.split('=')[1]
            if 'INPUT_FILE' in rs:
                fname = rs.split('=')[1]
            else:
                print('  ignored attribute for kmap: %s'%rs)
        return('%s = latt.kmap(\'%s\', L = %s, kmap2fn = %s)'%(name,name,L,fname))
    elif at[0] in ['SCRAPER']:
        L = 0
        apxy = [-1,1,-1,1]
        for rs in at[1:]:
            if 'L=' in rs:
                L = rs.split('=')[1]
            elif 'POSITION=' in rs:
                aps = rs.split('=')[1]
            elif 'DIRECTION=' in rs:
                drt = int(rs.split('=')[1])
                if drt == 0:
                    drt = 1
                elif drt == 1:
                    drt = 3
                elif drt == 2:
                    drt = 0
                elif drt == 3:
                    drt = 2
                else:
                    raise RuntimeError('unknown aperture direction')
                apxy[drt] = float(aps)
            else:
                print('  ignored attribute for scraper: %s'%rs)
        return('%s = latt.aper(\'%s\', L = %s, aper=[%s,%s,%s,%s])' \
                   %(name,name,L,apxy[0],apxy[1],apxy[2],apxy[3]))
    elif at[0] in ['MONITOR','MONI']:
        L = 0
        for rs in at[1:]:
            if 'L=' in rs:
                L = rs.split('=')[1]
            else:
                print('  ignored attribute for moni: %s'%rs)
        return('%s = latt.moni(\'%s\', L = %s)'%(name,name,L))
    elif at[0] in ['SEXTUPOLE','KSEXT','SEXT']:
        L,K2 = 0,0
        for rs in at[1:]:
            if 'L=' in rs:
                L = rs.split('=')[1]
            elif 'K2=' in rs:
                K2 = rs.split('=')[1]
            else:
                print('  ignored attribute for sext: %s'%rs)
        return('%s = latt.sext(\'%s\', L = %s, K2 = %s)'%(name,name,L,K2))
    elif at[0] in ['QUADRUPOLE','KQUAD','QUAD']:
        L,K1 = 0,0
        for rs in at[1:]:
            if 'L=' in rs:
                L = rs.split('=')[1]
            elif 'K1=' in rs:
                K1 = rs.split('=')[1]
            else:
                print('  ignored attribute for quad: %s'%rs)
        return('%s = latt.quad(\'%s\', L = %s, K1 = %s)'%(name,name,L,K1))
    elif at[0] in ['SBEND','CSBEND','CSBEN','BEND','SBEN']:
        L,K1,K2,E1,E2,ANGLE = 0,0,0,0,0,0
        for rs in at[1:]:
            if 'L=' in rs:
                L = rs.split('=')[1]
            elif 'ANGLE=' in rs:
                ANGLE = rs.split('=')[1]
            elif 'E1=' in rs:
                E1 = rs.split('=')[1]
            elif 'E2=' in rs:
                E2 = rs.split('=')[1]
            elif 'K1=' in rs:
                K1 = rs.split('=')[1]
            elif 'K2=' in rs:
                K2 = rs.split('=')[1]
            else:
                print('  ignored attribute for bend: %s'%rs)
        return('%s = latt.bend(\'%s\',L=%s,angle=%s,e1=%s,e2=%s,K1=%s,K2=%s)' \
                  %(name,name,L,ANGLE,E1,E2,K1,K2))
    elif at[0] == 'RBEND':
        L,K1,K2,E1,E2,ANGLE = 0,0,0,0,0,0
        for rs in at[1:]:
            if 'L=' in rs:
                L = rs.split('=')[1]
            elif 'ANGLE=' in rs:
                ANGLE = rs.split('=')[1]
            elif 'K1=' in rs:
                K1 = rs.split('=')[1]
            elif 'K2=' in rs:
                K2 = rs.split('=')[1]
            else:
                print('  ignored attribute for bend: %s'%rs)
        E1 = ANGLE/2
        E2 = ANGLE/2
        return('%s = latt.bend(\'%s\',L=%s,angle=%s,e1=%s,e2=%s,K1=%s,K2=%s)' \
                  %(name,name,L,ANGLE,E1,E2,K1,K2))
    elif at[0].startswith('LINE'):
        b = a.replace(':LINE=(',' = [').replace(')',']')
        while '-' in b:
            print('attention: beamline flip over\n')
            i = b.index('-')
            for j in xrange(i+1,len(b)):
                if b[j]==',' or b[j]==']':
                    repl = b[i+1:j]+'[::+1]'
                    break
            b = b[:i]+repl+b[j:]
        b = b.replace('+','-')
        if upper:
            return(b)
        else:
            return(b.lower())
    else:
        print('unknown type in the mad/elegant file: \'%s\''%at[0])
        return


def chkap(x,xap=[-1.,1.],yap=[-1.,1.]):
    '''
    check if particles are beyond boundary
    '''
    c1 = np.logical_and(x[0]>xap[0], x[0]<xap[1])
    c2 = np.logical_and(x[2]>yap[0], x[2]<yap[1])
    return np.logical_and(c1,c2)


def printmatrix(m,fmt='%9.6f',sep=' '):
    '''
    print matrix in clean format
    '''
    row,col = m.shape
    for i in range(row):
        arow = tuple([m[i,j] for j in range(col)])
        print(col*(fmt+sep+' '))%arow


def elempassSym4(ele,x0,nsk=4):
    '''
    4th order symplectic element pass
    #abondonde
    '''
    a =  0.6756035959798286638
    b = -0.1756035959798286639
    g =  1.351207191959657328
    d = -1.702414383919314656

    x = np.mat(np.array(x0,dtype=float)).reshape(6,-1)
    nsk = int(nsk)
    
    if ele.Dx != 0:
        x[0] -= ele.Dx
    if ele.Dy != 0:
        x[2] -= ele.Dy
    if ele.Dphi != 0:
        x = rotmat(ele.Dphi)*x

    if ele.__class__.__name__ in ['bend','quad','sext']:
        Ma = np.mat(np.eye(6))
        Ma[0,1] = a*ele.L/nsk
        Ma[2,3] = a*ele.L/nsk
        Mb = np.mat(np.eye(6))
        Mb[0,1] = b*ele.L/nsk
        Mb[2,3] = b*ele.L/nsk
        if ele.__class__.__name__ == 'sext':
            KLg = g*ele.K2*ele.L/nsk
            KLd = d*ele.K2*ele.L/nsk
        elif ele.__class__.__name__ == 'quad':
            KLg = g*ele.K1*ele.L/nsk
            KLd = d*ele.K1*ele.L/nsk
        else:
            pass

        for i in range(nsk):
            x =  Ma*x
            if ele.__class__.__name__ == 'sext':
                x[1] -= KLg/2*(np.multiply(x[0],x[0]) - \
                               np.multiply(x[2],x[2]))/(1.+x[5])
                x[3] += KLg*(np.multiply(x[0],x[2]))/(1.+x[5])
            elif ele.__class__.__name__ == 'quad':
                x[1] -= KLg*x[0]/(1.+x[5])
                x[3] += KLg*x[2]/(1.+x[5])
            else:
                pass
            x =  Mb*x
            if ele.__class__.__name__ == 'sext':
                x[1] -= KLd/2*(np.multiply(x[0],x[0]) - \
                               np.multiply(x[2],x[2]))/(1.+x[5])
                x[3] += KLd*(np.multiply(x[0],x[2]))/(1.+x[5])
            elif ele.__class__.__name__ == 'quad':
                x[1] -= KLd*x[0]/(1.+x[5])
                x[3] += KLd*x[2]/(1.+x[5])
            else:
                pass
            x =  Mb*x
            if ele.__class__.__name__ == 'sext':
                x[1] -= KLg/2*(np.multiply(x[0],x[0]) - \
                               np.multiply(x[2],x[2]))/(1.+x[5])
                x[3] += KLg*(np.multiply(x[0],x[2]))/(1.+x[5])
            elif ele.__class__.__name__ == 'quad':
                x[1] -= KLg*x[0]/(1.+x[5])
                x[3] += KLg*x[2]/(1.+x[5])
            else:
                pass
            x =  Ma*x
    if ele.__class__.__name__ == 'kmap':
        x = kdid(ele.kmap1,elekmap2,ele.E,x,nk=nks)

    if ele.Dphi != 0:
        x = rotmat(-ele.Dphi)*x
    if ele.Dy != 0:
        x[2] += ele.Dy
    if ele.Dx != 0:
        x[0] += ele.Dx

    return x

def elempass(ele, x0, nsk=4, nkk=50, nbk=10):
    '''
    element pass
    if element is nonlinear, use kick-drift (sext and kmap)
    otherwise tracking with linear transport matrix
    nsk: number of kick in sext (4 by default)
    nkk: number of kick in kmap (50 by default)
    nbk: number of kick in combined-function dipole
    '''
    x0 = np.mat(np.array(x0,dtype=float)).reshape(6,-1)
    if ele.Dx != 0:
        x0[0] -= ele.Dx
    if ele.Dy != 0:
        x0[2] -= ele.Dy
    if ele.Dphi != 0:
        x0 = rotmat(ele.Dphi)*x0
    if ele.__class__.__name__ == 'sext':
        if ele.K2 == 0:
            x0 = ele.tm*x0
        else:
            K2L = ele.K2*ele.L/nsk
            tm = np.mat(np.eye(6))
            tm[0,1] = ele.L/(nsk+1)
            tm[2,3] = ele.L/(nsk+1)
            x0 = tm*x0
            for m in range(nsk):
                x0[1] -= K2L/2*(np.multiply(x0[0],x0[0])\
                        -np.multiply(x0[2],x0[2]))/(1.+x0[5])
                x0[3] += K2L*(np.multiply(x0[0],x0[2]))/(1.+x0[5])
                x0 = tm*x0
    elif ele.__class__.__name__ == 'kmap':
        x0 = kdid(ele.kmap1, elekmap2, ele.E, x0, nk=nkk)
    elif ele.__class__.__name__ == 'kick':
        tm = np.mat(np.eye(6))
        if ele.L != 0:
            tm[0,1] = ele.L/2.
            tm[2,3] = ele.L/2.
            x0 = tm*x0
            x0[1] += ele.hkick
            x0[3] += ele.vkick
            x0 = tm*x0
        else:
            x0[1] += ele.hkick
            x0[3] += ele.vkick
    elif ele.__class__.__name__ == 'bend' and hasattr(ele,'K2'):
        Ld = ele.L/(nbk+1)
        ad = ele.angle/(nbk+1)
        K2L = ele.K2*ele.L/nbk
        B0 = bend('B0',L=Ld,angle=ad,e1=ele.e1,K1=ele.K1)
        BM = bend('BM',L=Ld,angle=ad,K1=ele.K1)
        B1 = bend('B1',L=Ld,angle=ad,e2=ele.e2,K1=ele.K1)
        # --- entrance
        x0 = B0.tm*x0
        # --- middle n-1 kick-drift
        for i in range(nbk-1):
            x0[1] -= K2L/2*(np.multiply(x0[0],x0[0])-\
                     np.multiply(x0[2],x0[2]))/(1.+x0[5])
            x0[3] += K2L*(np.multiply(x0[0],x0[2]))/(1.+x0[5])
            x0 = BM.tm*x0
        # --- last kick plus exit
        x0[1] -= K2L/2*(np.multiply(x0[0],x0[0])-\
                 np.multiply(x0[2],x0[2]))/(1.+x0[5])
        x0[3] += K2L*(np.multiply(x0[0],x0[2]))/(1.+x0[5])
        x0 = B1.tm*x0
    else:
        x0 = ele.tm*x0
    if ele.Dphi != 0:
        x0 = rotmat(-ele.Dphi)*x0
    if ele.Dy != 0:
        x0[2] += ele.Dy
    if ele.Dx != 0:
        x0[0] += ele.Dx
    return x0


def elempassInv(ele, x0, nsk=4, nkk=50, nbk=10):
    '''
    element pass inversely
    if element is nonlinear, use kick-drift (sext and kmap)
    otherwise tracking with linear transport matrix
    nsk: number of kick in sext (4 by default)
    nkk: number of kick in kmap (50 by default)
    nbk: number of kick in combined-function dipole
    '''
    x0 = np.mat(np.array(x0)).reshape(6,-1)
    if ele.Dx != 0:
        x0[0] -= ele.Dx
    if ele.Dy != 0:
        x0[2] -= ele.Dy
    if ele.Dphi != 0:
        x0 = rotmat(ele.Dphi)*x0
    if ele.__class__.__name__ == 'sext':
        if ele.K2 == 0:
            x0 = ele.tm.I*x0
        else:
            K2L = ele.K2*ele.L/nsk
            tm = np.mat(np.eye(6))
            tm[0,1] = ele.L/(nsk+1)
            tm[2,3] = ele.L/(nsk+1)
            x0 = tm.I*x0
            for m in range(nsk):
                x0[1] += K2L/2*(np.multiply(x0[0],x0[0])\
                        -np.multiply(x0[2],x0[2]))/(1.+x0[5])
                x0[3] -= K2L*(np.multiply(x0[0],x0[2]))/(1.+x0[5])
                x0 = tm.I*x0
    elif ele.__class__.__name__ == 'kmap':
        tm = np.mat(np.eye(6))
        tm[0,1] = ele.L
        tm[2,3] = ele.L
        x0 = tm.I*x0
        print('inverse element pass not implemeted, using drift')
    elif ele.__class__.__name__ == 'kick':
        tm = np.mat(np.eye(6))
        if ele.L != 0:
            tm[0,1] = ele.L/2.
            tm[2,3] = ele.L/2.
            x0 = tm.I*x0
            x0[1] -= ele.hkick
            x0[3] -= ele.vkick
            x0 = tm.I*x0
        else:
            x0[1] -= ele.hkick
            x0[3] -= ele.vkick
    elif ele.__class__.__name__ == 'bend' and hasattr(ele,'K2'):
        Ld = ele.L/(nbk+1)
        ad = ele.angle/(nbk+1)
        K2L = ele.K2*ele.L/nbk
        B0 = bend('B0',L=Ld,angle=ad,e1=ele.e1,K1=ele.K1)
        BM = bend('BM',L=Ld,angle=ad,K1=ele.K1)
        B1 = bend('B1',L=Ld,angle=ad,e2=ele.e2,K1=ele.K1)
        # --- entrance
        x0 = B1.tm.I*x0
        # --- middle n-1 kick-drift
        for i in range(nbk-1):
            x0[1] += K2L/2*(np.multiply(x0[0],x0[0])-\
                     np.multiply(x0[2],x0[2]))/(1.+x0[5])
            x0[3] -= K2L*(np.multiply(x0[0],x0[2]))/(1.+x0[5])
            x0 = BM.tm.I*x0
        # --- last kick plus exit
        x0[1] += K2L/2*(np.multiply(x0[0],x0[0])-\
                 np.multiply(x0[2],x0[2]))/(1.+x0[5])
        x0[3] -= K2L*(np.multiply(x0[0],x0[2]))/(1.+x0[5])
        x0 = B0.tm.I*x0
    else:
        x0 = ele.tm.I*x0
    if ele.Dphi != 0:
        x0 = rotmat(-ele.Dphi)*x0
    if ele.Dy != 0:
        x0[2] += ele.Dy
    if ele.Dx != 0:
        x0[0] += ele.Dx
    return x0



def interp2d(x, y, z, xp, yp):
    '''
    a simple 2d linear interpolation
    x, y:    1-D array
    z:       2-D array must have a size of y row and x col
    xp, yp:  point to interpolate
    
    ----------  x  ---------
    |
    y        z array 
    |
    '''
    if x[-1] < x[0]:
        x = x[::-1]
        z = z[:,::-1]
    if y[-1] < y[0]:
        y = y[::-1]
        z = z[::-1,:]
    xyp = np.array([xp,yp]).reshape(2,-1)
    zp = np.array([])
    for i in range(xyp.shape[1]):
        xi,yi = xyp[0,i],xyp[1,i]
        if np.isnan(xi) or np.isnan(yi):
            zp = np.append(zp,np.nan)
        else:
            if xi>x[-1] or xi<x[0] or yi>y[-1] or yi<y[0]:
                zp = np.append(zp,np.nan)
            else:
                nx2 = np.nonzero(x>=xi)[0][0]
                nx1 = nx2-1
                ny2 = np.nonzero(y>=yi)[0][0]
                ny1 = ny2-1
                x1 = x[nx1]
                x2 = x[nx2]
                y1 = y[ny1]
                y2 = y[ny2]
                f11 = z[ny1, nx1]
                f21 = z[ny1, nx2]
                f12 = z[ny2, nx1]
                f22 = z[ny2, nx2]
                zp = np.append(zp,(f11*(x2-xi)*(y2-yi)+f21*(xi-x1)*(y2-yi)+  \
                                   f12*(x2-xi)*(yi-y1)+f22*(xi-x1)*(yi-y1))/ \
                               (x2-x1)/(y2-y1))
    return zp


def optm(beamline,var,con,wgh,xt=1.e-8,ft=1.e-8,
         mt=1000,mf=1000,disp=0):
    '''
    parameters optimization for beamline/cell structure
    beamline: beamline or cell/ring
    var: varible nested list, var[m][0] MUST be an instance
         var=[[q1,'K1'],[q1,'K1']], q1 & q2's K1 are vraible 
    con: constraint list. con[m][0] must be an attribute of beamline
         con=[['betax',0,10.0], ['emitx',5.0]], want betax to be 10m
         at beamline.s[0], and emitx 5.0nm.rad
    wgh: weights for constraints [1,10], 1 for betax, 10 for emitx
    '''
    t0 = time.time()
    if len(con) != len(wgh):
        raise RuntimeError('constraints and weight are not matched')
    val0 = []
    for i,v in enumerate(var):
        m = beamline.bl.index(v[0])
        val0.append(getattr(beamline.bl[m],v[1]))
    val0 = np.array(val0)
    val = opt.fmin(gfun,val0,args=(beamline,var,con,wgh), \
                   xtol=xt,ftol=ft,maxiter=mt,maxfun=mf,disp=disp)
    if disp:
        print('\nOptimized parameters:\n'+21*'-')
    for i,v in enumerate(var):
        m = beamline.bl.index(v[0])
        beamline.bl[m].put(v[1],val[i])
        if disp:
            print('%s: %s, %s = %15.6e'%(beamline.bl[m].name, \
              beamline.bl[m].__class__.__name__, v[1], val[i]))
    if disp:
        print('\nTotally %.2fs is used for optimization.\n'%(time.time()-t0))


def gfun(val,beamline,var,con,wgh):
    '''
    Goal function for optimization
    val: variable value list for optimization
    beamline: beamline or cell/ring
    var: varible nested list, var[m][0] MUST be an instance
         var=[[q1,'K1'],[q1,'K1']], q1 & q2's K1 are vraible 
    con: constraint list. con[m][0] must be an attribute of beamline
         con=[['betax',0,10.0], ['emitx',5.0]], want betax to be 10m
         at beamline.s[0], and emitx 5.0nm.rad
    wgh: weights for constraints [1,10], 1 for betax, 10 for emitx
    '''
    for i,v in enumerate(var):
        m = beamline.bl.index(v[0])
        beamline.bl[m].put(v[1],val[i])
    if beamline.__class__.__name__ == 'beamline':
        beamline.update()
    elif beamline.__class__.__name__ == 'cell':
        fp = [a[0] for a in con]
        rlist = ['alphac','U0','D','Jx','Jy','Je','tau0','taux',
                 'tauy','taue','sige','emitx','sigx']
        clist = ['chx','chx0','chy','chy0']
        ra = any([a in rlist for a in fp])
        ch = any([a in clist for a in fp])
        beamline.update(rad=ra,chrom=ch,verbose=False)
    if beamline.__class__.__name__ == 'cell':
        if beamline.isstable == 0:
            return 1e69
    gf = 0.
    for i,c in enumerate(con):
        if len(c) == 3:
            gf += wgh[i]*(c[2]-getattr(beamline,c[0])[int(c[1])])**2
        else:
            gf += wgh[i]*(c[1]-getattr(beamline,c[0]))**2
    return gf


# --- four beta-function theory for linear coupling --- #
def symJ(nvar=4):
    '''
    symplectic J matrix M.T * J * M = J
    '''
    J = np.matrix(np.zeros((nvar, nvar)))
    for i in range(int(nvar/2)):
        J[2*i,2*i+1] = 1.
        J[2*i+1,2*i] = -1.
    return J	 


def quadrant(sn,cn):
    '''
    calculate angle from its sin and cosin
    used for phase advance
    sn: sin(angle)
    cn: cos(angle)
    return angle normalized by 2*pi
    '''
    phase = np.arctan2(sn,cn)
    #if phase < 0:
    #    phase += twopi
    return phase/twopi


def vect2beta(v):
    '''
    use a 4x4 eigen vectors matrix to calculate all four beta-functions
    return:
     bag: beta-alfa-gama for plane x, y and mode I, II
     bagname: name explanation for output
    ref: Willeke and Ripken, Methods of beam optics, DESY
    '''
    v = np.mat(v)
    z1 = (v[:,0]+v[:,1])/np.sqrt(2)
    z2 = (v[:,0]-v[:,1])/np.sqrt(2)
    z3 = (v[:,2]+v[:,3])/np.sqrt(2)
    z4 = (v[:,2]-v[:,3])/np.sqrt(2)
    z1 = z1.real
    z2 = z2.imag
    z3 = z3.real
    z4 = z4.imag
    s = symJ(nvar=4)
    nm1 = (z1.T*s*z2)[0,0]
    nm2 = (z3.T*s*z4)[0,0]
    betax_I = (z1[0,0]**2+z2[0,0]**2)/nm1
    alfax_I = -(z1[0,0]*z1[1,0]+z2[0,0]*z2[1,0])/nm1    
    gamax_I = (z1[1,0]**2+z2[1,0]**2)/nm1
    phx_I = quadrant(z2[0,0],z1[0,0])
    betay_I = (z1[2,0]**2+z2[2,0]**2)/nm1
    alfay_I = -(z1[2,0]*z1[3,0]+z2[2,0]*z2[3,0])/nm1
    gamay_I = (z1[3,0]**2+z2[3,0]**2)/nm1
    phy_I = quadrant(z2[2,0],z1[2,0])
    betax_II = (z3[0,0]**2+z4[0,0]**2)/nm2
    alfax_II = -(z3[0,0]*z3[1,0]+z4[0,0]*z4[1,0])/nm2
    gamax_II = (z3[1,0]**2+z4[1,0]**2)/nm2
    phx_II = quadrant(z4[0,0],z3[0,0])
    betay_II = (z3[2,0]**2+z4[2,0]**2)/nm2
    alfay_II = -(z3[2,0]*z3[3,0]+z4[2,0]*z4[3,0])/nm2
    gamay_II = (z3[3,0]**2+z4[3,0]**2)/nm2
    phy_II = quadrant(z4[2,0],z3[2,0])
    bagName =  np.array([['betax_I','alfax_I','gamax_I','phx_I'],
                         ['betay_I','alfay_I','gamay_I','phy_I'],\
                         ['betax_II','alfax_II','gamax_II','phx_II'],\
                         ['betay_II','alfay_II','gamay_II','phy_II']]).T
    bag =  np.mat([[betax_I,alfax_I,gamax_I,phx_I],
                   [betay_I,alfay_I,gamay_I,phy_I],\
                   [betax_II,alfax_II,gamax_II,phx_II],\
                   [betay_II,alfay_II,gamay_II,phy_II]]).T
    return (bag,bagName)


def monoPhase(ph):
    '''
    make phase advance be monotonic and start from zero
    '''
    n = 0
    phm = copy.deepcopy(ph)
    for i in range(1,len(phm)):
        if phm[i] < phm[i-1]:
            n += 1
            phm[i:] += 1
    phm -= phm[0]
    return phm


def tm2f2(tm,epslon=1e-6):
    '''
    convert transport matrix to linear Hamiltonian f2
    '''
    lnm2 = logm(tm) # lnm2: logarithm of linear matrix
    nd = tm.shape[0]
    S = symJ(nvar=nd)
    # cm: coefficient matrix of linear part, Hamiltonian f2 = -1/2(v.cm.v^T)
    cm = np.dot(np.linalg.inv(S),lnm2)
    xi = np.identity(nd,int)
    xv = np.ones(nd)
    xc = []
    for i in range(nd):
        xc.append(mvp.mvp(xi[i:i+1],xv[i:i+1]))
    cm = np.real(cm)
    f2 = xc[0].const(0) 
    for i in range(nd):
        for j in range(nd):
            cmv = f2.const(cm[i,j])
            f2 += cmv*xc[i]*xc[j]
    f2.simplify()
    f2 = f2.const(-0.5)*f2
    f2 = f2.chop(epslon)
    return f2


def f22tm(f2,truncate=9):
    '''
    convert linear Hamiltonian f2 to transport matrix
    '''
    nd = f2.index.shape[1]
    #unit vector
    xi = np.identity(nd, int)
    xv = np.ones(nd)
    xc = []
    for i in range(nd):
        xc.append(mvp.mvp(xi[i:i+1], xv[i:i+1]))
    m = np.zeros((nd,nd))
    for ri in range(nd):
        r = f2.exp(xc[ri],truncate)
        for mi,cc in enumerate(r.index):
            ci = list(cc).index(1)
            m[ri,ci] = r.value[mi]
    return np.mat(m)

def f22tm_1(f2):
    '''
    Hamilton-Cayley, see A. Chao's lecture 9, page 21 
    '''
    n = f2.index.shape[1]
    
    F = np.zeros((4,4))

    idx = np.zeros(n,dtype=int)
    idx[0] = 2
    F[0,0] = f2.pickWithIndex(idx)*(-2)

    idx = np.zeros(n,dtype=int)
    idx[0] = 1
    idx[1] = 1
    F[0,1] = f2.pickWithIndex(idx)*(-1)

    idx = np.zeros(n,dtype=int)
    idx[0] = 1
    idx[2] = 1
    F[0,2] = f2.pickWithIndex(idx)*(-1)
    
    idx = np.zeros(n,dtype=int)
    idx[0] = 1
    idx[3] = 1
    F[0,3] = f2.pickWithIndex(idx)*(-1)

    F[1,0] = F[0,1]

    idx = np.zeros(n,dtype=int)
    idx[1] = 2
    F[1,1] = f2.pickWithIndex(idx)*(-2)

    idx = np.zeros(n,dtype=int)
    idx[1] = 1
    idx[2] = 1
    F[1,2] = f2.pickWithIndex(idx)*(-1)

    idx = np.zeros(n,dtype=int)
    idx[1] = 1
    idx[3] = 1
    F[1,3] = f2.pickWithIndex(idx)*(-1)

    F[2,0] = F[0,2]

    F[2,1] = F[1,2]

    idx = np.zeros(n,dtype=int)
    idx[2] = 2
    F[2,2] = f2.pickWithIndex(idx)*(-2)

    idx = np.zeros(n,dtype=int)
    idx[2] = 1
    idx[3] = 1
    F[2,3] = f2.pickWithIndex(idx)*(-1)

    F[3,0] =F[0,3]

    F[3,1] =F[1,3]

    F[3,2] =F[2,3]

    idx = np.zeros(n,dtype=int)
    idx[3] = 2
    F[3,3] = f2.pickWithIndex(idx)*(-2)

    SF = np.dot(symJ(nvar=4),F)
    
    w = np.linalg.eig(SF)[0]

    a = np.ones((4,4),dtype=complex)
    a[:,1] = w
    a[:,2] = w*w
    a[:,3] = a[:,2]*w

    b = np.array([np.exp(wi) for wi in w])

    x = np.dot(np.linalg.inv(a),b)
    
    SF2 = np.dot(SF,SF)
    SF3 = np.dot(SF2,SF)

    M = x[0]*np.eye(4)+x[1]*SF+x[2]*SF2+x[3]*SF3
    return M.real

def f22h2(f2):
    '''
    calculate perturbative h2 (Lie map) coefficients from f2
    f2 = c * x * px ...
    h2 = c * sqrt(Jx)*exp(i*phix) ...
    bx,ax,by and ay: unperturbed optics funtion
    return h1010r,h1010i,h1001r,h1001i
    '''
    #R = f22tm(f2,truncate=5)
    R = f22tm_1(f2)
    l0,v0 = np.linalg.eig(R[:4,:4])
    bag,bagName = vect2beta(v0)
    bagx_I,bagy_I,bagx_II,bagy_II = bag[:,0],bag[:,1],bag[:,2],bag[:,3]
    bx,ax = bagx_I[0,0],bagx_I[1,0]
    by,ay = bagy_II[0,0],bagy_II[1,0]
    c1010 = f2.pickWithIndex([1,0,1,0])
    c0101 = f2.pickWithIndex([0,1,0,1])
    c0110 = f2.pickWithIndex([0,1,1,0])
    c1001 = f2.pickWithIndex([1,0,0,1])
    h1010r = c0101*(1-ax*ay)/np.sqrt(bx*by)/2 + \
             c1001*ay*np.sqrt(bx/by)/2 + \
             c0110*ax*np.sqrt(by/bx)/2 - \
             c1010*np.sqrt(bx*by)/2
    h1010i = c0101*(ax+ay)/np.sqrt(bx*by)/2 - \
             c1001*np.sqrt(bx/by)/2 - \
             c0110*np.sqrt(by/bx)/2
    h1001r = c0101*(1+ax*ay)/np.sqrt(bx*by)/2 - \
             c1001*ay*np.sqrt(bx/by)/2 - \
             c0110*ax*np.sqrt(by/bx)/2 + \
             c1010*np.sqrt(bx*by)/2
    h1001i = c0101*(ax-ay)/np.sqrt(bx*by)/2 - \
             c1001*np.sqrt(bx/by)/2 + \
             c0110*np.sqrt(by/bx)/2
    return h1010r,h1010i,h1001r,h1001i
# ---  END OF COUPLING

# --- FFT and NAFF
def pickPeak(xpw,rng=[0.,.5],ith=1):
    '''
    choose peak from fft power sprectrum within a given range
    xpw: 1d array-like sprectrum data
    rng: fractional range of peak in which a peak is being picked up
    ith: which peak to be choosen, 1st one by default
    return  peak position and peak power
    '''
    T = len(xpw)
    r0,r1 = int(rng[0]*(T-1)),int(rng[1]*(T-1))
    pk = []
    dtype = [('index',int),('value',float)]
    for i in range(r0+1,r1-1):
        if xpw[i]>xpw[i-1] and xpw[i]>xpw[i+1]:
           pk.append((i,xpw[i]))
    pk = np.sort(np.array(pk,dtype),order='value')
    if len(pk):
        return pk[-ith][0]*1./(T-1),pk[-ith][1]
    else:
        i = np.argmax(xpw[r0:r1])+r0
        return i*1./(T-1),xpw[i]


def getTuneTbT(xi,rng=[0.,0.5],ith=1,hann=False,
               verbose=False,semilog=False,
               figsize=(10,3)):
    '''
    get the fractional tune from TBT data
    normalization method provided by Weixing Cheng
    rng: the fractual range of tune range in which tune is desired
    x: 1d array-like TbT data
    ith: which peak to be choosen, 1st one by default
    return tune fractional
    '''
    x = copy.deepcopy(xi)
    x -= np.average(x)
    if not any(x):
        return 0.,0.,np.zeros((2,2)),np.zeros((2,2))
    T = len(x)
    nmf = T-1 # normalization factor
    if hann:
        hw = np.arange(T)*1.0/(T-1)
        hw = (1-np.cos(2*np.pi*hw))/2
        x *= hw
        S1 = np.sum(hw)
        S2 = np.sum(hw**2)
        nmf *= S2/S1
    xpw = np.abs(np.fft.fft(x))/nmf
    xpk = pickPeak(xpw,rng=rng,ith=ith)
    cxpw = np.cumsum(xpw)
    f0,f1 = int((T-1)*rng[0]),int((T-1)*rng[1])
    nf = np.arange(f0,f1)*1.0/(T-1)
    spt1 = np.array(zip(nf,xpw[f0:f1]))
    spt2 = np.array(zip(nf,cxpw[f0:f1]*2/cxpw[-1]))
    if verbose:
        plt.figure(figsize=figsize)
        plt.subplot(121)
        if semilog:
            plt.semilogy(spt1[:,0],spt1[:,1],'b')
        else:
            plt.plot(spt1[:,0],spt1[:,1],'b')
        plt.plot(xpk[0],xpk[1],'ro')
        plt.text(xpk[0]+0.01,xpk[1]*0.9,r'$\nu=$%.4f'%xpk[0],
                 bbox=dict(facecolor='w', alpha=1))
        plt.xlabel(r'$\nu$')
        plt.ylabel('amplitude')
        plt.subplot(122)
        if semilog:
            plt.semilogy(spt2[:,0],spt2[:,1],'b')
        else:
            plt.plot(spt2[:,0],spt2[:,1],'b')
        plt.xlabel(r'$\nu$')
        plt.ylabel(r'$\int{}\,PSD\,\mathrm{d}\nu$')
        plt.show()
    return xpk[0],xpk[1],spt1,spt2


def naffprod(n,f):
    '''
    give nu, phase, check the different between
    f: TbT data
    n: [nux,phi]
    '''
    i = np.arange(len(f))
    f1 = np.sin(np.pi*2*n[0]*i+n[1])
    a = f-sum(f*f1)/sum(f1*f1)*f1
    return sum(a*a)


def naff(f,ni=10,nran=3,verbose=0,figsize=(8,5),rng=[0,0.5]):
    '''
    NAFF: J Laskar, Physica D 56 (1992) 253-269
    f: tbt data
    ni: total number of Gramm-Schmidt orthogonalizations
    returns:
    nfnu: tune peaks
    amp: absolute amplitudes
    nran: to avoid local min, try nran times random initial phase
    '''
    fc = copy.deepcopy(f)
    fc -= np.average(fc)
    if not any(fc):
        return [0.],[0.]
    j = np.arange(len(fc))
    nfnu,amp = [],[]
    for i in xrange(ni):
        nu0 = getTuneTbT(fc,verbose=0,hann=1,rng=rng)[0]
        nu1T,fcT,zzT,reT = [],[],[],[]
        for jc in xrange(nran):
            nu = [nu0,np.random.randn()]
            nu1tmp = fmin(naffprod,nu,args=(fc,),xtol=1e-11,ftol=1e-12,disp=0)
            f1 = np.sin(np.pi*2*nu1tmp[0]*j+nu1tmp[1])
            zztmp = sum(fc*f1)/sum(f1*f1)
            fctmp = fc-zztmp*f1
            reT.append(naffprod(nu1tmp,fc))
            nu1T.append(nu1tmp)
            fcT.append(fctmp)
            zzT.append(zztmp)
        indexmin = np.argmin(reT)
        fc = fcT[indexmin]
        nfnu.append(nu1T[indexmin][0])
        amp.append(zzT[indexmin])
    if verbose:
        for i in xrange(ni):
            print('i = %2i:  nu = %10.4f, amp = %12.4e'%(i+1,nfnu[i],amp[i]))
        plt.figure(figsize=figsize)
        plt.bar(nfnu,np.abs(amp),width=1e-4)
        plt.axis([0,0.5,0,1.05*max(np.abs(amp))])
        plt.show()
    return nfnu,amp
# --- END of NAFF

def CSNormalization(betax,alfax,betay,alfay,combine=True):
    '''
    Courant Snyder normalization
    given Twiss, return normalization matrix
    if combine is true, return x-ip transfer matrix
    '''
    sqtbx = np.sqrt(betax)
    sqtby = np.sqrt(betay)
    m = np.mat([[1/sqtbx,0,0,0],[alfax/sqtbx,sqtbx,0,0],
                [0,0,1/sqtby,0],[0,0,alfay/sqtby,sqtby]])
    if not combine:
        return m
    else:
        cs = np.mat([[1,-1j,0,0],[0,0,1,-1j]])
        return cs*m


# --- Li-Hua Yu matrix method
def coefb0(bL,betax,phix,mux):
    """
    Copy from Li-Hua Yu
    bL: list-like K2L/2 for sextupole
    betax: list-like beta-x at the locations of sexts
    phix: list-like phase-x at the locations of sexts
    mux: tune*2*pi
    all lists should have a same length
    """
    ns = len(betax)

    #term ~ hxp^3 in 3rd order terms of b0
    b03z312=sum( [-bL[i]*bL[j]*np.sqrt(betax[i]**3*betax[j]**3)\
    *np.exp(-1j*phix[i]-1j*phix[j])* ( np.exp(2j*phix[j]) +np.exp(2j*phix[i]))*\
    ( np.exp(1j*mux+2j*phix[j]) + np.exp(2j*phix[i]) ) \
    for i in range(ns) for j in range(ns) if i>j ] \
    )\
    /8./(-1+np.exp(1j*mux))**2/(1+np.exp(1j*mux))
    
    b03z322=sum( [-bL[i]**2*betax[i]**3*np.exp(2j*phix[i])for i in range(ns) ]) \
    /8./(-1+np.exp(1j*mux))**2
    
    b03z3=b03z312+b03z322

    #term ~ hxm^3 in 3rd order terms of b0
    b03zs312=sum( [bL[i]*bL[j]*np.sqrt(betax[i]**3*betax[j]**3)*\
    ( \
    np.exp(4j*mux-1j*phix[j]-3j*phix[i])*(-1-np.exp(1j*mux)-np.exp(2j*mux)+np.exp(3j*mux))\
    +np.exp(4j*mux-3j*phix[j]-1j*phix[i])*(1-np.exp(1j*mux)-np.exp(2j*mux)-np.exp(3j*mux)) \
    ) for i in range(ns) for j in range(ns) if i>j ]) \
    /8./(1-np.exp(3j*mux)-np.exp(4j*mux)+np.exp(7j*mux))

    b03zs322=sum( [-bL[i]**2*betax[i]**3*np.exp(5j*mux-4j*phix[i]) for i in range(ns)  ])\
    /8./(-1+np.exp(1j*mux))**2/(1+np.exp(1j*mux)+2*np.exp(2j*mux)+np.exp(3j*mux)+np.exp(4j*mux))

    b03zs3=b03zs312+b03zs322

    #term ~ hxm^2*hxp in 3rd order terms of b0
    b03zs2z12=sum( [bL[i]*bL[j]*np.sqrt(betax[i]**3*betax[j]**3)*\
    (\
    -np.exp(2j*mux-1j*phix[j]-1j*phix[i])*(1+np.exp(1j*mux))*(1+np.exp(1j*mux)+np.exp(2j*mux))\
    + np.exp(2j*mux-3j*phix[j]+1j*phix[i])*(3+np.exp(1j*mux)+np.exp(2j*mux)) \
    + np.exp(3j*mux+1j*phix[j]-3j*phix[i])*(1+np.exp(1j*mux)+3*np.exp(2j*mux))
    )\
    for i in range(ns) for j in range(ns) if i>j ] \
    ) \
    /8./(1-np.exp(2j*mux)-np.exp(3j*mux)+np.exp(5j*mux))

    b03zs2z22=sum( [bL[i]**2*betax[i]**3*np.exp(2j*mux-2j*phix[i]) for i in range(ns)  ])\
    *(1+np.exp(3j*mux)) /8./(1-np.exp(2j*mux)-np.exp(3j*mux)+np.exp(5j*mux))

    b03zs2z=b03zs2z12+b03zs2z22

    #term ~ hxm^2 in 2rd order terms of b0
    b02zs2=1j*sum( [bL[i]*np.sqrt(betax[i]**3)*np.exp(3j*mux-3j*phix[i]) for i in range(ns)  ])\
    /4./(-1+np.exp(3j*mux))

    #term ~ hxp^2 in 2rd order terms of b0
    b02z2=-1j*sum( [bL[i]*np.sqrt(betax[i]**3)*np.exp(1j*phix[i]) for i in range(ns)  ])\
    /4./(-1+np.exp(1j*mux))

    #term ~ hxm*hxp in 2rd order terms of b0
    b02zsz=-1j*sum( [bL[i]*np.sqrt(betax[i]**3)*np.exp(1j*mux-1j*phix[i]) for i in range(ns)  ])\
    /2./(1-np.exp(1j*mux))
    
    return b02z2,b02zs2,b02zsz,b03z3,b03zs3,b03zs2z

def b0z(xbar,pbar,b02z2,b02zs2,b02zsz,b03z3,b03zs3,b03zs2z):
    z = xbar-1j*pbar
    zs = np.conj(z)
    b01 = z
    b02 = b02z2*z**2+b02zs2*zs**2+b02zsz*z*zs
    b03 = b03z3*z**3+b03zs3*zs**3+b03zs2z*zs**2*z
    return abs((b01+b02+b03))
# --- Li-Hua Yu matrix method<|MERGE_RESOLUTION|>--- conflicted
+++ resolved
@@ -8,11 +8,6 @@
 FOR ANY DAMAGES OR OTHER LIABILITY, WHETHER IN CONTRACT, TORT OR
 OTHERWISE, ARISING FROM, OUT OF OR IN CONNECTION WITH THE SOFTWARE OR THE
 USE OR OTHER DEALINGS IN THE SOFTWARE.
-<<<<<<< HEAD
-=======
-
-add here
->>>>>>> 2fae47cf
 '''
 
 __version__ = 2.0
